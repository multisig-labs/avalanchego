// (c) 2019-2020, Ava Labs, Inc. All rights reserved.
// See the file LICENSE for licensing terms.

package node

import (
	"time"

	"github.com/ava-labs/avalanchego/utils/constants"
	"github.com/ava-labs/avalanchego/version"
)

var (
<<<<<<< HEAD
	Version                      = version.NewDefaultApplication(constants.PlatformName, 1, 4, 4)
	MinimumCompatibleVersion     = version.NewDefaultApplication(constants.PlatformName, 1, 4, 0)
	PrevMinimumCompatibleVersion = version.NewDefaultApplication(constants.PlatformName, 1, 3, 0)
	MinimumUnmaskedVersion       = version.NewDefaultApplication(constants.PlatformName, 1, 1, 0)
	PrevMinimumUnmaskedVersion   = version.NewDefaultApplication(constants.PlatformName, 1, 0, 0)
	VersionParser                = version.NewDefaultApplicationParser()

	DatabaseVersion     = version.NewDefaultVersion(1, 4, 4)
	PrevDatabaseVersion = version.NewDefaultVersion(1, 0, 0)
=======
	Version                      = version.NewDefaultVersion(constants.PlatformName, 1, 4, 4)
	MinimumCompatibleVersion     = version.NewDefaultVersion(constants.PlatformName, 1, 4, 0)
	PrevMinimumCompatibleVersion = version.NewDefaultVersion(constants.PlatformName, 1, 3, 0)
	MinimumUnmaskedVersion       = version.NewDefaultVersion(constants.PlatformName, 1, 1, 0)
	PrevMinimumUnmaskedVersion   = version.NewDefaultVersion(constants.PlatformName, 1, 0, 0)
	VersionParser                = version.NewDefaultParser()
>>>>>>> 8b5d68a6

	ApricotPhase0Times = map[uint32]time.Time{
		constants.MainnetID: time.Date(2020, time.December, 8, 3, 0, 0, 0, time.UTC),
		constants.FujiID:    time.Date(2020, time.December, 5, 5, 0, 0, 0, time.UTC),
	}
	ApricotPhase0DefaultTime = time.Date(2020, time.December, 5, 5, 0, 0, 0, time.UTC)

	ApricotPhase1Times = map[uint32]time.Time{
		constants.MainnetID: time.Date(2021, time.March, 31, 14, 0, 0, 0, time.UTC),
		constants.FujiID:    time.Date(2021, time.March, 26, 14, 0, 0, 0, time.UTC),
	}
	ApricotPhase1DefaultTime = time.Date(2020, time.December, 5, 5, 0, 0, 0, time.UTC)

	ApricotPhase2Times = map[uint32]time.Time{
		constants.MainnetID: time.Date(2021, time.May, 10, 11, 0, 0, 0, time.UTC),
		constants.FujiID:    time.Date(2021, time.May, 5, 14, 0, 0, 0, time.UTC),
	}
	ApricotPhase2DefaultTime = time.Date(2020, time.December, 5, 5, 0, 0, 0, time.UTC)
)

func GetApricotPhase0Time(networkID uint32) time.Time {
	if upgradeTime, exists := ApricotPhase0Times[networkID]; exists {
		return upgradeTime
	}
	return ApricotPhase0DefaultTime
}

func GetApricotPhase1Time(networkID uint32) time.Time {
	if upgradeTime, exists := ApricotPhase1Times[networkID]; exists {
		return upgradeTime
	}
	return ApricotPhase1DefaultTime
}

func GetApricotPhase2Time(networkID uint32) time.Time {
	if upgradeTime, exists := ApricotPhase2Times[networkID]; exists {
		return upgradeTime
	}
	return ApricotPhase2DefaultTime
}<|MERGE_RESOLUTION|>--- conflicted
+++ resolved
@@ -11,8 +11,7 @@
 )
 
 var (
-<<<<<<< HEAD
-	Version                      = version.NewDefaultApplication(constants.PlatformName, 1, 4, 4)
+	Version                      = version.NewDefaultApplication(constants.PlatformName, 1, 4, 5)
 	MinimumCompatibleVersion     = version.NewDefaultApplication(constants.PlatformName, 1, 4, 0)
 	PrevMinimumCompatibleVersion = version.NewDefaultApplication(constants.PlatformName, 1, 3, 0)
 	MinimumUnmaskedVersion       = version.NewDefaultApplication(constants.PlatformName, 1, 1, 0)
@@ -21,14 +20,6 @@
 
 	DatabaseVersion     = version.NewDefaultVersion(1, 4, 4)
 	PrevDatabaseVersion = version.NewDefaultVersion(1, 0, 0)
-=======
-	Version                      = version.NewDefaultVersion(constants.PlatformName, 1, 4, 4)
-	MinimumCompatibleVersion     = version.NewDefaultVersion(constants.PlatformName, 1, 4, 0)
-	PrevMinimumCompatibleVersion = version.NewDefaultVersion(constants.PlatformName, 1, 3, 0)
-	MinimumUnmaskedVersion       = version.NewDefaultVersion(constants.PlatformName, 1, 1, 0)
-	PrevMinimumUnmaskedVersion   = version.NewDefaultVersion(constants.PlatformName, 1, 0, 0)
-	VersionParser                = version.NewDefaultParser()
->>>>>>> 8b5d68a6
 
 	ApricotPhase0Times = map[uint32]time.Time{
 		constants.MainnetID: time.Date(2020, time.December, 8, 3, 0, 0, 0, time.UTC),
