--- conflicted
+++ resolved
@@ -27,14 +27,6 @@
 	BytesV           []byte
 }
 
-<<<<<<< HEAD
-func (t *TestTx) Dependencies() ([]Tx, error)         { return t.DependenciesV, t.DependenciesErrV }
-func (t *TestTx) InputIDs() []ids.ID                  { return t.InputIDsV }
-func (t *TestTx) HasWhitelist() bool                  { return t.HasWhitelistV }
-func (t *TestTx) Whitelist() (set.Set[ids.ID], error) { return t.WhitelistV, t.WhitelistErrV }
-func (t *TestTx) Verify() error                       { return t.VerifyV }
-func (t *TestTx) Bytes() []byte                       { return t.BytesV }
-=======
 func (t *TestTx) Dependencies() ([]Tx, error) {
 	return t.DependenciesV, t.DependenciesErrV
 }
@@ -47,7 +39,7 @@
 	return t.HasWhitelistV
 }
 
-func (t *TestTx) Whitelist(context.Context) (ids.Set, error) {
+func (t *TestTx) Whitelist(context.Context) (set.Set[ids.ID], error) {
 	return t.WhitelistV, t.WhitelistErrV
 }
 
@@ -57,5 +49,4 @@
 
 func (t *TestTx) Bytes() []byte {
 	return t.BytesV
-}
->>>>>>> 3cdcd771
+}