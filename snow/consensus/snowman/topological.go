// Copyright (C) 2019-2023, Ava Labs, Inc. All rights reserved.
// See the file LICENSE for licensing terms.

package snowman

import (
	"context"
	"errors"
	"fmt"
	"time"

	"go.uber.org/zap"

	"golang.org/x/exp/maps"

	"github.com/ava-labs/avalanchego/ids"
	"github.com/ava-labs/avalanchego/snow"
	"github.com/ava-labs/avalanchego/snow/choices"
	"github.com/ava-labs/avalanchego/snow/consensus/snowball"
	"github.com/ava-labs/avalanchego/utils/bag"
	"github.com/ava-labs/avalanchego/utils/set"
)

var (
	errDuplicateAdd            = errors.New("duplicate block add")
	errTooManyProcessingBlocks = errors.New("too many processing blocks")
	errBlockProcessingTooLong  = errors.New("block processing too long")

	_ Factory   = (*TopologicalFactory)(nil)
	_ Consensus = (*Topological)(nil)
)

// TopologicalFactory implements Factory by returning a topological struct
type TopologicalFactory struct{}

func (TopologicalFactory) New() Consensus {
	return &Topological{}
}

// Topological implements the Snowman interface by using a tree tracking the
// strongly preferred branch. This tree structure amortizes network polls to
// vote on more than just the next block.
type Topological struct {
	metrics *metrics

	// pollNumber is the number of times RecordPolls has been called
	pollNumber uint64

	// ctx is the context this snowman instance is executing in
	ctx *snow.ConsensusContext

	// params are the parameters that should be used to initialize snowball
	// instances
	params snowball.Parameters

	lastAcceptedID     ids.ID
	lastAcceptedHeight uint64

	// blocks stores the last accepted block and all the pending blocks
	blocks map[ids.ID]*snowmanBlock // blockID -> snowmanBlock

	// preferredIDs stores the set of IDs that are currently preferred.
	preferredIDs set.Set[ids.ID]

	// preferredHeights maps a height to the currently preferred block ID at
	// that height.
	preferredHeights map[uint64]ids.ID // height -> blockID

	// preference is the preferred block with highest height
	preference ids.ID

	// Used in [calculateInDegree] and.
	// Should only be accessed in that method.
	// We use this one instance of set.Set instead of creating a
	// new set.Set during each call to [calculateInDegree].
	leaves set.Set[ids.ID]

	// Kahn nodes used in [calculateInDegree] and [markAncestorInDegrees].
	// Should only be accessed in those methods.
	// We use this one map instead of creating a new map
	// during each call to [calculateInDegree].
	kahnNodes map[ids.ID]kahnNode
}

// Used to track the kahn topological sort status
type kahnNode struct {
	// inDegree is the number of children that haven't been processed yet. If
	// inDegree is 0, then this node is a leaf
	inDegree int
	// votes for all the children of this node, so far
	votes bag.Bag[ids.ID]
}

// Used to track which children should receive votes
type votes struct {
	// parentID is the parent of all the votes provided in the votes bag
	parentID ids.ID
	// votes for all the children of the parent
	votes bag.Bag[ids.ID]
}

func (ts *Topological) Initialize(
	ctx *snow.ConsensusContext,
	params snowball.Parameters,
	lastAcceptedID ids.ID,
	lastAcceptedHeight uint64,
	lastAcceptedTime time.Time,
) error {
	err := params.Verify()
	if err != nil {
		return err
	}

	ts.metrics, err = newMetrics(
		ctx.Log,
		"",
		ctx.Registerer,
		lastAcceptedHeight,
		lastAcceptedTime,
	)
	if err != nil {
		return err
	}

	ts.leaves = set.Set[ids.ID]{}
	ts.kahnNodes = make(map[ids.ID]kahnNode)
	ts.ctx = ctx
	ts.params = params
	ts.lastAcceptedID = lastAcceptedID
	ts.lastAcceptedHeight = lastAcceptedHeight
	ts.blocks = map[ids.ID]*snowmanBlock{
		lastAcceptedID: {params: ts.params},
	}
	ts.preferredHeights = make(map[uint64]ids.ID)
	ts.preference = lastAcceptedID
	return nil
}

func (ts *Topological) NumProcessing() int {
	return len(ts.blocks) - 1
}

func (ts *Topological) Add(ctx context.Context, blk Block) error {
	blkID := blk.ID()
	height := blk.Height()
	ts.ctx.Log.Verbo("adding block",
		zap.Stringer("blkID", blkID),
		zap.Uint64("height", height),
	)

	// Make sure a block is not inserted twice. This enforces the invariant that
	// blocks are always added in topological order. Essentially, a block that
	// is being added should never have a child that was already added.
	// Additionally, this prevents any edge cases that may occur due to adding
	// different blocks with the same ID.
	if ts.Decided(blk) || ts.Processing(blkID) {
		return errDuplicateAdd
	}

	ts.metrics.Verified(height)
	ts.metrics.Issued(blkID, ts.pollNumber)

	parentID := blk.Parent()
	parentNode, ok := ts.blocks[parentID]
	if !ok {
		ts.ctx.Log.Verbo("block ancestor is missing, being rejected",
			zap.Stringer("blkID", blkID),
			zap.Uint64("height", height),
			zap.Stringer("parentID", parentID),
		)

		// If the ancestor is missing, this means the ancestor must have already
		// been pruned. Therefore, the dependent should be transitively
		// rejected.
		if err := blk.Reject(ctx); err != nil {
			return err
		}
		ts.metrics.Rejected(blkID, ts.pollNumber, len(blk.Bytes()))
		return nil
	}

	// add the block as a child of its parent, and add the block to the tree
	parentNode.AddChild(blk)
	ts.blocks[blkID] = &snowmanBlock{
		params: ts.params,
		blk:    blk,
	}

	// If we are extending the preference, this is the new preference
	if ts.preference == parentID {
		ts.preference = blkID
		ts.preferredIDs.Add(blkID)
		ts.preferredHeights[height] = blkID
	}

	ts.ctx.Log.Verbo("added block",
		zap.Stringer("blkID", blkID),
		zap.Uint64("height", height),
		zap.Stringer("parentID", parentID),
	)
	return nil
}

func (ts *Topological) Decided(blk Block) bool {
	// If the block is decided, then it must have been previously issued.
	if blk.Status().Decided() {
		return true
	}
	// If the block is marked as fetched, we can check if it has been
	// transitively rejected.
	return blk.Status() == choices.Processing && blk.Height() <= ts.lastAcceptedHeight
}

func (ts *Topological) Processing(blkID ids.ID) bool {
	// The last accepted block is in the blocks map, so we first must ensure the
	// requested block isn't the last accepted block.
	if blkID == ts.lastAcceptedID {
		return false
	}
	// If the block is in the map of current blocks and not the last accepted
	// block, then it is currently processing.
	_, ok := ts.blocks[blkID]
	return ok
}

func (ts *Topological) IsPreferred(blk Block) bool {
	// If the block is accepted, then it must be transitively preferred.
	if blk.Status() == choices.Accepted {
		return true
	}
	return ts.preferredIDs.Contains(blk.ID())
}

func (ts *Topological) LastAccepted() (ids.ID, uint64) {
	return ts.lastAcceptedID, ts.lastAcceptedHeight
}

func (ts *Topological) Preference() ids.ID {
	return ts.preference
}

func (ts *Topological) PreferenceAtHeight(height uint64) (ids.ID, bool) {
	if height == ts.lastAcceptedHeight {
		return ts.lastAcceptedID, true
	}
	blkID, ok := ts.preferredHeights[height]
	return blkID, ok
}

// The votes bag contains at most K votes for blocks in the tree. If there is a
// vote for a block that isn't in the tree, the vote is dropped.
//
// Votes are propagated transitively towards the genesis. All blocks in the tree
// that result in at least Alpha votes will record the poll on their children.
// Every other block will have an unsuccessful poll registered.
//
// After collecting which blocks should be voted on, the polls are registered
// and blocks are accepted/rejected as needed. The preference is then updated to
// equal the leaf on the preferred branch.
//
// To optimize the theoretical complexity of the vote propagation, a topological
// sort is done over the blocks that are reachable from the provided votes.
// During the sort, votes are pushed towards the genesis. To prevent interating
// over all blocks that had unsuccessful polls, we set a flag on the block to
// know that any future traversal through that block should register an
// unsuccessful poll on that block and every descendant block.
//
// The complexity of this function is:
// - Runtime = 4 * |live set| + |votes|
// - Space = 2 * |live set| + |votes|
func (ts *Topological) RecordPoll(ctx context.Context, voteBag bag.Bag[ids.ID]) error {
	// Register a new poll call
	ts.pollNumber++

	var voteStack []votes
	if voteBag.Len() >= ts.params.AlphaPreference {
		// Since we received at least alpha votes, it's possible that
		// we reached an alpha majority on a processing block.
		// We must perform the traversals to calculate all block
		// that reached an alpha majority.

		// Populates [ts.kahnNodes] and [ts.leaves]
		// Runtime = |live set| + |votes| ; Space = |live set| + |votes|
		ts.calculateInDegree(voteBag)

		// Runtime = |live set| ; Space = |live set|
		voteStack = ts.pushVotes()
	}

	// Runtime = |live set| ; Space = Constant
	preferred, err := ts.vote(ctx, voteStack)
	if err != nil {
		return err
	}

	// If the set of preferred IDs already contains the preference, then the
	// preference is guaranteed to already be set correctly. This is because the
	// value returned from vote reports the next preferred block after the last
	// preferred block that was voted for. If this block was previously
	// preferred, then we know that following the preferences down the chain
	// will return the current preference.
	if ts.preferredIDs.Contains(preferred) {
		return nil
	}

	// Runtime = 2 * |live set| ; Space = Constant
	ts.preferredIDs.Clear()
	maps.Clear(ts.preferredHeights)

	ts.preference = preferred
	startBlock := ts.blocks[ts.preference]

	// Runtime = |live set| ; Space = Constant
	// Traverse from the preferred ID to the last accepted ancestor.
	for block := startBlock; !block.Accepted(); {
		blkID := block.blk.ID()
		ts.preferredIDs.Add(blkID)
		ts.preferredHeights[block.blk.Height()] = blkID
		block = ts.blocks[block.blk.Parent()]
	}
	// Traverse from the preferred ID to the preferred child until there are no
	// children.
	for block := startBlock; block.sb != nil; {
		ts.preference = block.sb.Preference()
		ts.preferredIDs.Add(ts.preference)
		block = ts.blocks[ts.preference]
		// Invariant: Because the prior block had an initialized snowball
		// instance, it must have a processing child. This guarantees that
		// block.blk is non-nil here.
		ts.preferredHeights[block.blk.Height()] = ts.preference
	}
	return nil
}

// HealthCheck returns information about the consensus health.
func (ts *Topological) HealthCheck(context.Context) (interface{}, error) {
	var errs []error

	numProcessingBlks := ts.NumProcessing()
	if numProcessingBlks > ts.params.MaxOutstandingItems {
		err := fmt.Errorf("%w: %d > %d",
			errTooManyProcessingBlocks,
			numProcessingBlks,
			ts.params.MaxOutstandingItems,
		)
		errs = append(errs, err)
	}

	maxTimeProcessing := ts.metrics.MeasureAndGetOldestDuration()
	if maxTimeProcessing > ts.params.MaxItemProcessingTime {
		err := fmt.Errorf("%w: %s > %s",
			errBlockProcessingTooLong,
			maxTimeProcessing,
			ts.params.MaxItemProcessingTime,
		)
		errs = append(errs, err)
	}

	return map[string]interface{}{
		"processingBlocks":       numProcessingBlks,
		"longestProcessingBlock": maxTimeProcessing.String(), // .String() is needed here to ensure a human readable format
		"lastAcceptedID":         ts.lastAcceptedID,
		"lastAcceptedHeight":     ts.lastAcceptedHeight,
	}, errors.Join(errs...)
}

// takes in a list of votes and sets up the topological ordering. Returns the
// reachable section of the graph annotated with the number of inbound edges and
// the non-transitively applied votes. Also returns the list of leaf blocks.
func (ts *Topological) calculateInDegree(votes bag.Bag[ids.ID]) {
	// Clear the Kahn node set
	maps.Clear(ts.kahnNodes)
	// Clear the leaf set
	ts.leaves.Clear()

	for _, vote := range votes.List() {
		votedBlock, validVote := ts.blocks[vote]

		// If the vote is for a block that isn't in the current pending set,
		// then the vote is dropped
		if !validVote {
			continue
		}

		// If the vote is for the last accepted block, the vote is dropped
		if votedBlock.Accepted() {
			continue
		}

		// The parent contains the snowball instance of its children
		parentID := votedBlock.blk.Parent()

		// Add the votes for this block to the parent's set of responses
		numVotes := votes.Count(vote)
		kahn, previouslySeen := ts.kahnNodes[parentID]
		kahn.votes.AddCount(vote, numVotes)
		ts.kahnNodes[parentID] = kahn

		// If the parent block already had registered votes, then there is no
		// need to iterate into the parents
		if previouslySeen {
			continue
		}

		// If I've never seen this parent block before, it is currently a leaf.
		ts.leaves.Add(parentID)

		// iterate through all the block's ancestors and set up the inDegrees of
		// the blocks
		for n := ts.blocks[parentID]; !n.Accepted(); n = ts.blocks[parentID] {
			parentID = n.blk.Parent()

			// Increase the inDegree by one
			kahn := ts.kahnNodes[parentID]
			kahn.inDegree++
			ts.kahnNodes[parentID] = kahn

			// If we have already seen this block, then we shouldn't increase
			// the inDegree of the ancestors through this block again.
			if kahn.inDegree != 1 {
				break
			}

			// If I am transitively seeing this block for the first time, either
			// the block was previously unknown or it was previously a leaf.
			// Regardless, it shouldn't be tracked as a leaf.
			ts.leaves.Remove(parentID)
		}
	}
}

// convert the tree into a branch of snowball instances with at least alpha
// votes
func (ts *Topological) pushVotes() []votes {
	voteStack := make([]votes, 0, len(ts.kahnNodes))
	for ts.leaves.Len() > 0 {
		// Pop one element of [leaves]
		leafID, _ := ts.leaves.Pop()
		// Should never return false because we just
		// checked that [ts.leaves] is non-empty.

		// get the block and sort information about the block
		kahnNode := ts.kahnNodes[leafID]
		block := ts.blocks[leafID]

		// If there are at least Alpha votes, then this block needs to record
		// the poll on the snowball instance
		if kahnNode.votes.Len() >= ts.params.AlphaPreference {
			voteStack = append(voteStack, votes{
				parentID: leafID,
				votes:    kahnNode.votes,
			})
		}

		// If the block is accepted, then we don't need to push votes to the
		// parent block
		if block.Accepted() {
			continue
		}

		parentID := block.blk.Parent()

		// Remove an inbound edge from the parent kahn node and push the votes.
		parentKahnNode := ts.kahnNodes[parentID]
		parentKahnNode.inDegree--
		parentKahnNode.votes.AddCount(leafID, kahnNode.votes.Len())
		ts.kahnNodes[parentID] = parentKahnNode

		// If the inDegree is zero, then the parent node is now a leaf
		if parentKahnNode.inDegree == 0 {
			ts.leaves.Add(parentID)
		}
	}
	return voteStack
}

// apply votes to the branch that received an Alpha threshold and returns the
// next preferred block after the last preferred block that received an Alpha
// threshold.
func (ts *Topological) vote(ctx context.Context, voteStack []votes) (ids.ID, error) {
	// If the voteStack is empty, then the full tree should falter. This won't
	// change the preferred branch.
	if len(voteStack) == 0 {
		lastAcceptedBlock := ts.blocks[ts.lastAcceptedID]
		lastAcceptedBlock.shouldFalter = true

		if numProcessing := len(ts.blocks) - 1; numProcessing > 0 {
			ts.ctx.Log.Verbo("no progress was made after processing pending blocks",
				zap.Int("numProcessing", numProcessing),
			)
			ts.metrics.FailedPoll()
		}
		return ts.preference, nil
	}

	// keep track of the new preferred block
	newPreferred := ts.lastAcceptedID
	onPreferredBranch := true
	pollSuccessful := false
	for len(voteStack) > 0 {
		// pop a vote off the stack
		newStackSize := len(voteStack) - 1
		vote := voteStack[newStackSize]
		voteStack = voteStack[:newStackSize]

		// get the block that we are going to vote on
		parentBlock, notRejected := ts.blocks[vote.parentID]

		// if the block we are going to vote on was already rejected, then
		// we should stop applying the votes
		if !notRejected {
			break
		}

		// keep track of transitive falters to propagate to this block's
		// children
		shouldTransitivelyFalter := parentBlock.shouldFalter

		// if the block was previously marked as needing to falter, the block
		// should falter before applying the vote
		if shouldTransitivelyFalter {
			ts.ctx.Log.Verbo("resetting confidence below parent",
				zap.Stringer("parentID", vote.parentID),
			)

			parentBlock.sb.RecordUnsuccessfulPoll()
			parentBlock.shouldFalter = false
		}

		// apply the votes for this snowball instance
		pollSuccessful = parentBlock.sb.RecordPoll(vote.votes) || pollSuccessful

		// Only accept when you are finalized and a child of the last accepted
		// block.
		if parentBlock.sb.Finalized() && ts.lastAcceptedID == vote.parentID {
			if err := ts.acceptPreferredChild(ctx, parentBlock); err != nil {
				return ids.ID{}, err
			}

			// by accepting the child of parentBlock, the last accepted block is
			// no longer voteParentID, but its child. So, voteParentID can be
			// removed from the tree.
			delete(ts.blocks, vote.parentID)
		}

		// If we are on the preferred branch, then the parent's preference is
		// the next block on the preferred branch.
		parentPreference := parentBlock.sb.Preference()
		if onPreferredBranch {
			newPreferred = parentPreference
		}

		// Get the ID of the child that is having a RecordPoll called. All other
		// children will need to have their confidence reset. If there isn't a
		// child having RecordPoll called, then the nextID will default to the
		// nil ID.
		nextID := ids.ID{}
		if len(voteStack) > 0 {
			nextID = voteStack[newStackSize-1].parentID
		}

		// If we are on the preferred branch and the nextID is the preference of
		// the snowball instance, then we are following the preferred branch.
		onPreferredBranch = onPreferredBranch && nextID == parentPreference

		// If there wasn't an alpha threshold on the branch (either on this vote
		// or a past transitive vote), I should falter now.
		for childID := range parentBlock.children {
			// If we don't need to transitively falter and the child is going to
			// have RecordPoll called on it, then there is no reason to reset
			// the block's confidence
			if !shouldTransitivelyFalter && childID == nextID {
				continue
			}

			// If we finalized a child of the current block, then all other
			// children will have been rejected and removed from the tree.
			// Therefore, we need to make sure the child is still in the tree.
			childBlock, notRejected := ts.blocks[childID]
			if notRejected {
				ts.ctx.Log.Verbo("defering confidence reset of child block",
					zap.Stringer("childID", childID),
				)

				ts.ctx.Log.Verbo("voting for next block",
					zap.Stringer("nextID", nextID),
				)

				// If the child is ever voted for positively, the confidence
				// must be reset first.
				childBlock.shouldFalter = true
			}
		}
	}

	if pollSuccessful {
		ts.metrics.SuccessfulPoll()
	} else {
		ts.metrics.FailedPoll()
	}
	return newPreferred, nil
}

// Accepts the preferred child of the provided snowman block. By accepting the
// preferred child, all other children will be rejected. When these children are
// rejected, all their descendants will be rejected.
//
// We accept a block once its parent's snowball instance has finalized
// with it as the preference.
func (ts *Topological) acceptPreferredChild(ctx context.Context, n *snowmanBlock) error {
	// We are finalizing the block's child, so we need to get the preference
	pref := n.sb.Preference()

	// Get the child and accept it
	child := n.children[pref]
	// Notify anyone listening that this block was accepted.
	bytes := child.Bytes()
	// Note that BlockAcceptor.Accept must be called before child.Accept to
	// honor Acceptor.Accept's invariant.
	if err := ts.ctx.BlockAcceptor.Accept(ts.ctx, pref, bytes); err != nil {
		return err
	}

	height := child.Height()
	timestamp := child.Timestamp()
	ts.ctx.Log.Trace("accepting block",
		zap.Stringer("blkID", pref),
		zap.Uint64("height", height),
<<<<<<< HEAD
		zap.Time("timestamp", child.Timestamp()),
=======
		zap.Time("timestamp", timestamp),
>>>>>>> cdf04064
	)
	if err := child.Accept(ctx); err != nil {
		return err
	}

	// Update the last accepted values to the newly accepted block.
	ts.lastAcceptedID = pref
	ts.lastAcceptedHeight = height
	// Remove the decided block from the set of processing IDs, as its status
	// now implies its preferredness.
	ts.preferredIDs.Remove(pref)
	delete(ts.preferredHeights, height)

	ts.metrics.Accepted(
		pref,
		height,
		timestamp,
		ts.pollNumber,
		len(bytes),
	)

	// Because ts.blocks contains the last accepted block, we don't delete the
	// block from the blocks map here.

	rejects := make([]ids.ID, 0, len(n.children)-1)
	for childID, child := range n.children {
		if childID == pref {
			// don't reject the block we just accepted
			continue
		}

		ts.ctx.Log.Trace("rejecting block",
			zap.String("reason", "conflict with accepted block"),
			zap.Stringer("blkID", childID),
			zap.Uint64("height", child.Height()),
			zap.Stringer("conflictID", pref),
		)
		if err := child.Reject(ctx); err != nil {
			return err
		}
		ts.metrics.Rejected(childID, ts.pollNumber, len(child.Bytes()))

		// Track which blocks have been directly rejected
		rejects = append(rejects, childID)
	}

	// reject all the descendants of the blocks we just rejected
	return ts.rejectTransitively(ctx, rejects)
}

// Takes in a list of rejected ids and rejects all descendants of these IDs
func (ts *Topological) rejectTransitively(ctx context.Context, rejected []ids.ID) error {
	// the rejected array is treated as a stack, with the next element at index
	// 0 and the last element at the end of the slice.
	for len(rejected) > 0 {
		// pop the rejected ID off the stack
		newRejectedSize := len(rejected) - 1
		rejectedID := rejected[newRejectedSize]
		rejected = rejected[:newRejectedSize]

		// get the rejected node, and remove it from the tree
		rejectedNode := ts.blocks[rejectedID]
		delete(ts.blocks, rejectedID)

		for childID, child := range rejectedNode.children {
			ts.ctx.Log.Trace("rejecting block",
				zap.String("reason", "rejected ancestor"),
				zap.Stringer("blkID", childID),
				zap.Uint64("height", child.Height()),
				zap.Stringer("parentID", rejectedID),
			)
			if err := child.Reject(ctx); err != nil {
				return err
			}
			ts.metrics.Rejected(childID, ts.pollNumber, len(child.Bytes()))

			// add the newly rejected block to the end of the stack
			rejected = append(rejected, childID)
		}
	}
	return nil
}<|MERGE_RESOLUTION|>--- conflicted
+++ resolved
@@ -626,11 +626,7 @@
 	ts.ctx.Log.Trace("accepting block",
 		zap.Stringer("blkID", pref),
 		zap.Uint64("height", height),
-<<<<<<< HEAD
-		zap.Time("timestamp", child.Timestamp()),
-=======
 		zap.Time("timestamp", timestamp),
->>>>>>> cdf04064
 	)
 	if err := child.Accept(ctx); err != nil {
 		return err
