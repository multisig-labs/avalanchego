--- conflicted
+++ resolved
@@ -25,13 +25,6 @@
 	BytesV     []byte
 }
 
-<<<<<<< HEAD
-func (b *TestBlock) Parent() ids.ID               { return b.ParentV }
-func (b *TestBlock) Height() uint64               { return b.HeightV }
-func (b *TestBlock) Timestamp() time.Time         { return b.TimestampV }
-func (b *TestBlock) Verify(context.Context) error { return b.VerifyV }
-func (b *TestBlock) Bytes() []byte                { return b.BytesV }
-=======
 func (b *TestBlock) Parent() ids.ID {
 	return b.ParentV
 }
@@ -44,14 +37,13 @@
 	return b.TimestampV
 }
 
-func (b *TestBlock) Verify() error {
+func (b *TestBlock) Verify(context.Context) error {
 	return b.VerifyV
 }
 
 func (b *TestBlock) Bytes() []byte {
 	return b.BytesV
 }
->>>>>>> 2a76c560
 
 type sortBlocks []*TestBlock
 
