// Copyright (C) 2019-2022, Ava Labs, Inc. All rights reserved.
// See the file LICENSE for licensing terms.

package getter

import (
	"context"
	"time"

	"go.uber.org/zap"

	"github.com/ava-labs/avalanchego/ids"
	"github.com/ava-labs/avalanchego/message"
	"github.com/ava-labs/avalanchego/snow/choices"
	"github.com/ava-labs/avalanchego/snow/consensus/avalanche"
	"github.com/ava-labs/avalanchego/snow/engine/avalanche/vertex"
	"github.com/ava-labs/avalanchego/snow/engine/common"
	"github.com/ava-labs/avalanchego/trace"
	"github.com/ava-labs/avalanchego/utils/constants"
	"github.com/ava-labs/avalanchego/utils/logging"
	"github.com/ava-labs/avalanchego/utils/metric"
	"github.com/ava-labs/avalanchego/utils/wrappers"
)

// Get requests are always served, regardless node state (bootstrapping or normal operations).
var _ common.AllGetsServer = &getter{}

func New(storage vertex.Storage, commonCfg common.Config) (common.AllGetsServer, error) {
	gh := &getter{
		storage: storage,
		sender:  commonCfg.Sender,
		cfg:     commonCfg,
		log:     commonCfg.Ctx.Log,
	}

	var err error
	gh.getAncestorsVtxs, err = metric.NewAverager(
		"bs",
		"get_ancestors_vtxs",
		"vertices fetched in a call to GetAncestors",
		commonCfg.Ctx.Registerer,
	)
	return gh, err
}

type getter struct {
	storage vertex.Storage
	sender  common.Sender
	cfg     common.Config

	log              logging.Logger
	getAncestorsVtxs metric.Averager
}

func (gh *getter) GetStateSummaryFrontier(_ context.Context, nodeID ids.NodeID, requestID uint32) error {
	gh.log.Debug("dropping request",
		zap.String("reason", "unhandled by this gear"),
		zap.Stringer("messageOp", message.GetStateSummaryFrontier),
		zap.Stringer("nodeID", nodeID),
		zap.Uint32("requestID", requestID),
	)
	return nil
}

func (gh *getter) GetAcceptedStateSummary(_ context.Context, nodeID ids.NodeID, requestID uint32, _ []uint64) error {
	gh.log.Debug("dropping request",
		zap.String("reason", "unhandled by this gear"),
		zap.Stringer("messageOp", message.GetAcceptedStateSummary),
		zap.Stringer("nodeID", nodeID),
		zap.Uint32("requestID", requestID),
	)
	return nil
}

func (gh *getter) GetAcceptedFrontier(parentCtx context.Context, validatorID ids.NodeID, requestID uint32) error {
	ctx, span := trace.Tracer().Start(parentCtx, "getter.GetAcceptedFrontier")
	defer span.End()

	acceptedFrontier := gh.storage.Edge()
	gh.sender.SendAcceptedFrontier(ctx, validatorID, requestID, acceptedFrontier)
	return nil
}

func (gh *getter) GetAccepted(parentCtx context.Context, nodeID ids.NodeID, requestID uint32, containerIDs []ids.ID) error {
	ctx, span := trace.Tracer().Start(parentCtx, "getter.GetAccepted")
	defer span.End()

	acceptedVtxIDs := make([]ids.ID, 0, len(containerIDs))
	for _, vtxID := range containerIDs {
		if vtx, err := gh.storage.GetVtx(vtxID); err == nil && vtx.Status() == choices.Accepted {
			acceptedVtxIDs = append(acceptedVtxIDs, vtxID)
		}
	}
	gh.sender.SendAccepted(ctx, nodeID, requestID, acceptedVtxIDs)
	return nil
}

func (gh *getter) GetAncestors(parentCtx context.Context, nodeID ids.NodeID, requestID uint32, vtxID ids.ID) error {
	ctx, span := trace.Tracer().Start(parentCtx, "getter.GetAncestors")
	defer span.End()

	startTime := time.Now()
	gh.log.Verbo("called GetAncestors",
		zap.Stringer("nodeID", nodeID),
		zap.Uint32("requestID", requestID),
		zap.Stringer("vtxID", vtxID),
	)
	vertex, err := gh.storage.GetVtx(vtxID)
	if err != nil || vertex.Status() == choices.Unknown {
		gh.log.Verbo("dropping getAncestors")
		return nil // Don't have the requested vertex. Drop message.
	}

	queue := make([]avalanche.Vertex, 1, gh.cfg.AncestorsMaxContainersSent) // for BFS
	queue[0] = vertex
	ancestorsBytesLen := 0                                                 // length, in bytes, of vertex and its ancestors
	ancestorsBytes := make([][]byte, 0, gh.cfg.AncestorsMaxContainersSent) // vertex and its ancestors in BFS order
	visited := ids.Set{}                                                   // IDs of vertices that have been in queue before
	visited.Add(vertex.ID())

	for len(ancestorsBytes) < gh.cfg.AncestorsMaxContainersSent && len(queue) > 0 && time.Since(startTime) < gh.cfg.MaxTimeGetAncestors {
		var vtx avalanche.Vertex
		vtx, queue = queue[0], queue[1:] // pop
		vtxBytes := vtx.Bytes()
		// Ensure response size isn't too large. Include wrappers.IntLen because the size of the message
		// is included with each container, and the size is repr. by an int.
		if newLen := wrappers.IntLen + ancestorsBytesLen + len(vtxBytes); newLen < constants.MaxContainersLen {
			ancestorsBytes = append(ancestorsBytes, vtxBytes)
			ancestorsBytesLen = newLen
		} else { // reached maximum response size
			break
		}
		parents, err := vtx.Parents()
		if err != nil {
			return err
		}
		for _, parent := range parents {
			if parent.Status() == choices.Unknown { // Don't have this vertex;ignore
				continue
			}
			if parentID := parent.ID(); !visited.Contains(parentID) { // If already visited, ignore
				queue = append(queue, parent)
				visited.Add(parentID)
			}
		}
	}

	gh.getAncestorsVtxs.Observe(float64(len(ancestorsBytes)))
	gh.sender.SendAncestors(ctx, nodeID, requestID, ancestorsBytes)
	return nil
}

func (gh *getter) Get(ctx context.Context, nodeID ids.NodeID, requestID uint32, vtxID ids.ID) error {
	// If this engine has access to the requested vertex, provide it
	if vtx, err := gh.storage.GetVtx(vtxID); err == nil {
<<<<<<< HEAD
		gh.sender.SendPut(ctx, nodeID, requestID, vtxID, vtx.Bytes())
=======
		gh.sender.SendPut(nodeID, requestID, vtx.Bytes())
>>>>>>> 75ca54f9
	}
	return nil
}<|MERGE_RESOLUTION|>--- conflicted
+++ resolved
@@ -153,11 +153,7 @@
 func (gh *getter) Get(ctx context.Context, nodeID ids.NodeID, requestID uint32, vtxID ids.ID) error {
 	// If this engine has access to the requested vertex, provide it
 	if vtx, err := gh.storage.GetVtx(vtxID); err == nil {
-<<<<<<< HEAD
-		gh.sender.SendPut(ctx, nodeID, requestID, vtxID, vtx.Bytes())
-=======
-		gh.sender.SendPut(nodeID, requestID, vtx.Bytes())
->>>>>>> 75ca54f9
+		gh.sender.SendPut(ctx, nodeID, requestID, vtx.Bytes())
 	}
 	return nil
 }