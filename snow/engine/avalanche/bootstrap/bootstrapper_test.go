--- conflicted
+++ resolved
@@ -65,24 +65,6 @@
 	}
 
 	commonConfig := common.Config{
-<<<<<<< HEAD
-		Ctx:                           ctx,
-		Validators:                    peers,
-		Beacons:                       peers,
-		SampleK:                       peers.Len(),
-		Alpha:                         peers.Weight()/2 + 1,
-		Sender:                        sender,
-		Subnet:                        subnet,
-		Timer:                         &common.TimerTest{},
-		MultiputMaxContainersSent:     2000,
-		MultiputMaxContainersReceived: 2000,
-		SharedCfg:                     &common.SharedConfig{},
-	}
-
-	avaGetHandler, err := avagetter.New(manager, commonConfig)
-	if err != nil {
-		t.Fatal(err)
-=======
 		Ctx:                            ctx,
 		Validators:                     peers,
 		Beacons:                        peers,
@@ -93,7 +75,12 @@
 		Timer:                          &common.TimerTest{},
 		AncestorsMaxContainersSent:     2000,
 		AncestorsMaxContainersReceived: 2000,
->>>>>>> 0a356fc6
+		SharedCfg:                      &common.SharedConfig{},
+	}
+
+	avaGetHandler, err := avagetter.New(manager, commonConfig)
+	if err != nil {
+		t.Fatal(err)
 	}
 
 	return Config{
@@ -649,118 +636,8 @@
 	}
 }
 
-<<<<<<< HEAD
-// MultiPut only contains 1 of the two needed vertices; have to issue another GetAncestors
-func TestBootstrapperIncompleteMultiPut(t *testing.T) {
-=======
-func TestBootstrapperAcceptedFrontier(t *testing.T) {
-	config, _, _, manager, _ := newConfig(t)
-
-	vtxID0 := ids.GenerateTestID()
-	vtxID1 := ids.GenerateTestID()
-	vtxID2 := ids.GenerateTestID()
-
-	bs := Bootstrapper{}
-	err := bs.Initialize(
-		config,
-		nil,
-		fmt.Sprintf("chain_%s_bs", config.Ctx.ChainID),
-		prometheus.NewRegistry(),
-	)
-	if err != nil {
-		t.Fatal(err)
-	}
-
-	manager.EdgeF = func() []ids.ID {
-		return []ids.ID{
-			vtxID0,
-			vtxID1,
-		}
-	}
-
-	accepted, err := bs.CurrentAcceptedFrontier()
-	if err != nil {
-		t.Fatal(err)
-	}
-	acceptedSet := ids.Set{}
-	acceptedSet.Add(accepted...)
-
-	manager.EdgeF = nil
-
-	if !acceptedSet.Contains(vtxID0) {
-		t.Fatalf("Vtx should be accepted")
-	}
-	if !acceptedSet.Contains(vtxID1) {
-		t.Fatalf("Vtx should be accepted")
-	}
-	if acceptedSet.Contains(vtxID2) {
-		t.Fatalf("Vtx shouldn't be accepted")
-	}
-}
-
-func TestBootstrapperFilterAccepted(t *testing.T) {
-	config, _, _, manager, _ := newConfig(t)
-
-	vtxID0 := ids.GenerateTestID()
-	vtxID1 := ids.GenerateTestID()
-	vtxID2 := ids.GenerateTestID()
-
-	vtx0 := &avalanche.TestVertex{TestDecidable: choices.TestDecidable{
-		IDV:     vtxID0,
-		StatusV: choices.Accepted,
-	}}
-	vtx1 := &avalanche.TestVertex{TestDecidable: choices.TestDecidable{
-		IDV:     vtxID1,
-		StatusV: choices.Accepted,
-	}}
-
-	bs := Bootstrapper{}
-	finished := new(bool)
-	err := bs.Initialize(
-		config,
-		func() error { *finished = true; return nil },
-		fmt.Sprintf("chain_%s_bs", config.Ctx.ChainID),
-		prometheus.NewRegistry(),
-	)
-	if err != nil {
-		t.Fatal(err)
-	}
-
-	vtxIDs := []ids.ID{vtxID0, vtxID1, vtxID2}
-
-	manager.GetVtxF = func(vtxID ids.ID) (avalanche.Vertex, error) {
-		switch vtxID {
-		case vtxID0:
-			return vtx0, nil
-		case vtxID1:
-			return vtx1, nil
-		case vtxID2:
-			return nil, errUnknownVertex
-		}
-		t.Fatal(errUnknownVertex)
-		return nil, errUnknownVertex
-	}
-
-	accepted := bs.FilterAccepted(vtxIDs)
-	acceptedSet := ids.Set{}
-	acceptedSet.Add(accepted...)
-
-	manager.GetVtxF = nil
-
-	if !acceptedSet.Contains(vtxID0) {
-		t.Fatalf("Vtx should be accepted")
-	}
-	if !acceptedSet.Contains(vtxID1) {
-		t.Fatalf("Vtx should be accepted")
-	}
-	if acceptedSet.Contains(vtxID2) {
-		t.Fatalf("Vtx shouldn't be accepted")
-	}
-}
-
 // Ancestors only contains 1 of the two needed vertices; have to issue another GetAncestors
 func TestBootstrapperIncompleteAncestors(t *testing.T) {
->>>>>>> 0a356fc6
 	config, peerID, sender, manager, vm := newConfig(t)
 
 	vtxID0 := ids.Empty.Prefix(0)
