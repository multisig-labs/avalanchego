--- conflicted
+++ resolved
@@ -2777,11 +2777,7 @@
 		panic("Unknown bytes provided")
 	}
 
-<<<<<<< HEAD
-	if err := bootstrapper.MultiPut(vdr, *requestID, [][]byte{vtxBytes0}); err != nil {
-=======
-	if err := te.Ancestors(vdr, *requestID, [][]byte{vtxBytes0}); err != nil {
->>>>>>> 0a356fc6
+	if err := bootstrapper.Ancestors(vdr, *requestID, [][]byte{vtxBytes0}); err != nil {
 		t.Fatal(err)
 	}
 
@@ -3227,11 +3223,7 @@
 		panic("Unknown bytes provided")
 	}
 
-<<<<<<< HEAD
-	if err := bootstrapper.MultiPut(vdr, *requestID, [][]byte{vtxBytes0}); err != nil {
-=======
-	if err := te.Ancestors(vdr, *requestID, [][]byte{vtxBytes0}); err != nil {
->>>>>>> 0a356fc6
+	if err := bootstrapper.Ancestors(vdr, *requestID, [][]byte{vtxBytes0}); err != nil {
 		t.Fatal(err)
 	}
 
@@ -3290,11 +3282,7 @@
 		panic("Unknown bytes provided")
 	}
 
-<<<<<<< HEAD
-	if err := bootstrapper.PushQuery(vdr, 0, vtxID1, vtxBytes1); err != nil {
-=======
-	if err := te.PushQuery(vdr, 0, vtxBytes1); err != nil {
->>>>>>> 0a356fc6
+	if err := bootstrapper.PushQuery(vdr, 0, vtxBytes1); err != nil {
 		t.Fatal(err)
 	}
 
@@ -3779,9 +3767,6 @@
 		BytesV:   []byte{2},
 	}
 
-<<<<<<< HEAD
-	randomVtxID := ids.GenerateTestID()
-
 	te, err := newTransitive(engCfg)
 	if err != nil {
 		t.Fatal(err)
@@ -3789,10 +3774,6 @@
 
 	startReqID := uint32(0)
 	if err := te.Start(startReqID); err != nil {
-=======
-	te := &Transitive{}
-	if err := te.Initialize(config); err != nil {
->>>>>>> 0a356fc6
 		t.Fatal(err)
 	}
 
