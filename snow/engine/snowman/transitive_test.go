// Copyright (C) 2019-2022, Ava Labs, Inc. All rights reserved.
// See the file LICENSE for licensing terms.

package snowman

import (
	"bytes"
	"context"
	"errors"
	"fmt"
	"testing"

	"github.com/stretchr/testify/require"

	"github.com/ava-labs/avalanchego/ids"
	"github.com/ava-labs/avalanchego/snow/choices"
	"github.com/ava-labs/avalanchego/snow/consensus/snowball"
	"github.com/ava-labs/avalanchego/snow/consensus/snowman"
	"github.com/ava-labs/avalanchego/snow/engine/common"
	"github.com/ava-labs/avalanchego/snow/engine/snowman/block"
	"github.com/ava-labs/avalanchego/snow/engine/snowman/getter"
	"github.com/ava-labs/avalanchego/snow/validators"
	"github.com/ava-labs/avalanchego/utils/constants"
	"github.com/ava-labs/avalanchego/utils/wrappers"
)

var (
	errUnknownBlock = errors.New("unknown block")
	errUnknownBytes = errors.New("unknown bytes")
	Genesis         = ids.GenerateTestID()
)

func setup(t *testing.T, commonCfg common.Config, engCfg Config) (ids.NodeID, validators.Set, *common.SenderTest, *block.TestVM, *Transitive, snowman.Block) {
	vals := validators.NewSet()
	engCfg.Validators = vals

	vdr := ids.GenerateTestNodeID()
	if err := vals.AddWeight(vdr, 1); err != nil {
		t.Fatal(err)
	}

	sender := &common.SenderTest{T: t}
	engCfg.Sender = sender
	commonCfg.Sender = sender
	sender.Default(true)

	vm := &block.TestVM{}
	vm.T = t
	engCfg.VM = vm

	snowGetHandler, err := getter.New(vm, commonCfg)
	if err != nil {
		t.Fatal(err)
	}
	engCfg.AllGetsServer = snowGetHandler

	vm.Default(true)
	vm.CantSetState = false
	vm.CantSetPreference = false

	gBlk := &snowman.TestBlock{TestDecidable: choices.TestDecidable{
		IDV:     Genesis,
		StatusV: choices.Accepted,
	}}

	vm.LastAcceptedF = func() (ids.ID, error) { return gBlk.ID(), nil }

	vm.GetBlockF = func(blkID ids.ID) (snowman.Block, error) {
		switch blkID {
		case gBlk.ID():
			return gBlk, nil
		default:
			return nil, errUnknownBlock
		}
	}

	te, err := newTransitive(engCfg)
	if err != nil {
		t.Fatal(err)
	}

	if err := te.Start(0); err != nil {
		t.Fatal(err)
	}

	vm.GetBlockF = nil
	vm.LastAcceptedF = nil
	return vdr, vals, sender, vm, te, gBlk
}

func setupDefaultConfig(t *testing.T) (ids.NodeID, validators.Set, *common.SenderTest, *block.TestVM, *Transitive, snowman.Block) {
	commonCfg := common.DefaultConfigTest()
	engCfg := DefaultConfigs()
	return setup(t, commonCfg, engCfg)
}

func TestEngineShutdown(t *testing.T) {
	_, _, _, vm, transitive, _ := setupDefaultConfig(t)
	vmShutdownCalled := false
	vm.ShutdownF = func() error { vmShutdownCalled = true; return nil }
	vm.CantShutdown = false
	if err := transitive.Shutdown(); err != nil {
		t.Fatal(err)
	}
	if !vmShutdownCalled {
		t.Fatal("Shutting down the Transitive did not shutdown the VM")
	}
}

func TestEngineAdd(t *testing.T) {
	vdr, _, sender, vm, te, gBlk := setupDefaultConfig(t)

	if te.Ctx.ChainID != ids.Empty {
		t.Fatalf("Wrong chain ID")
	}

	parent := &snowman.TestBlock{TestDecidable: choices.TestDecidable{
		IDV:     ids.GenerateTestID(),
		StatusV: choices.Unknown,
	}}
	blk := &snowman.TestBlock{
		TestDecidable: choices.TestDecidable{
			IDV:     ids.GenerateTestID(),
			StatusV: choices.Processing,
		},
		ParentV: parent.IDV,
		HeightV: 1,
		BytesV:  []byte{1},
	}

	asked := new(bool)
	reqID := new(uint32)
	sender.SendGetF = func(_ context.Context, inVdr ids.NodeID, requestID uint32, blkID ids.ID) {
		*reqID = requestID
		if *asked {
			t.Fatalf("Asked multiple times")
		}
		*asked = true
		if vdr != inVdr {
			t.Fatalf("Asking wrong validator for block")
		}
		if blkID != blk.Parent() {
			t.Fatalf("Asking for wrong block")
		}
	}

	vm.ParseBlockF = func(b []byte) (snowman.Block, error) {
		if !bytes.Equal(b, blk.Bytes()) {
			t.Fatalf("Wrong bytes")
		}
		return blk, nil
	}

	vm.GetBlockF = func(blkID ids.ID) (snowman.Block, error) {
		switch blkID {
		case gBlk.ID():
			return gBlk, nil
		case parent.ID():
			return parent, nil
		default:
			return nil, errUnknownBlock
		}
	}

	if err := te.Put(context.Background(), vdr, 0, blk.Bytes()); err != nil {
		t.Fatal(err)
	}

	vm.ParseBlockF = nil

	if !*asked {
		t.Fatalf("Didn't ask for a missing block")
	}

	if len(te.blocked) != 1 {
		t.Fatalf("Should have been blocking on request")
	}

	vm.ParseBlockF = func(b []byte) (snowman.Block, error) { return nil, errUnknownBytes }

	if err := te.Put(context.Background(), vdr, *reqID, nil); err != nil {
		t.Fatal(err)
	}

	vm.ParseBlockF = nil

	if len(te.blocked) != 0 {
		t.Fatalf("Should have finished blocking issue")
	}
}

func TestEngineQuery(t *testing.T) {
	vdr, _, sender, vm, te, gBlk := setupDefaultConfig(t)

	blk := &snowman.TestBlock{
		TestDecidable: choices.TestDecidable{
			IDV:     ids.GenerateTestID(),
			StatusV: choices.Processing,
		},
		ParentV: gBlk.ID(),
		HeightV: 1,
		BytesV:  []byte{1},
	}

	chitted := new(bool)
	sender.SendChitsF = func(_ context.Context, inVdr ids.NodeID, requestID uint32, prefSet []ids.ID) {
		if *chitted {
			t.Fatalf("Sent multiple chits")
		}
		*chitted = true
		if requestID != 15 {
			t.Fatalf("Wrong request ID")
		}
		if len(prefSet) != 1 {
			t.Fatal("Should only be one vote")
		}
		if gBlk.ID() != prefSet[0] {
			t.Fatalf("Wrong chits block")
		}
	}

	blocked := new(bool)
	vm.GetBlockF = func(blkID ids.ID) (snowman.Block, error) {
		*blocked = true
		switch blkID {
		case gBlk.ID():
			return gBlk, nil
		default:
			return nil, errUnknownBlock
		}
	}

	asked := new(bool)
	getRequestID := new(uint32)
	sender.SendGetF = func(_ context.Context, inVdr ids.NodeID, requestID uint32, blkID ids.ID) {
		if *asked {
			t.Fatalf("Asked multiple times")
		}
		*asked = true
		*getRequestID = requestID
		if vdr != inVdr {
			t.Fatalf("Asking wrong validator for block")
		}
		if blk.ID() != blkID && gBlk.ID() != blkID {
			t.Fatalf("Asking for wrong block")
		}
	}

	if err := te.PullQuery(context.Background(), vdr, 15, blk.ID()); err != nil {
		t.Fatal(err)
	}
	if !*chitted {
		t.Fatalf("Didn't respond with chits")
	}
	if !*blocked {
		t.Fatalf("Didn't request block")
	}
	if !*asked {
		t.Fatalf("Didn't request block from validator")
	}

	queried := new(bool)
	queryRequestID := new(uint32)
	sender.SendPushQueryF = func(_ context.Context, inVdrs ids.NodeIDSet, requestID uint32, blkBytes []byte) {
		if *queried {
			t.Fatalf("Asked multiple times")
		}
		*queried = true
		*queryRequestID = requestID
		vdrSet := ids.NodeIDSet{}
		vdrSet.Add(vdr)
		if !inVdrs.Equals(vdrSet) {
			t.Fatalf("Asking wrong validator for preference")
		}
		if !bytes.Equal(blk.Bytes(), blkBytes) {
			t.Fatalf("Asking for wrong block")
		}
	}

	vm.ParseBlockF = func(b []byte) (snowman.Block, error) {
		if !bytes.Equal(b, blk.Bytes()) {
			t.Fatalf("Wrong bytes")
		}
		return blk, nil
	}
	if err := te.Put(context.Background(), vdr, *getRequestID, blk.Bytes()); err != nil {
		t.Fatal(err)
	}
	vm.ParseBlockF = nil

	if !*queried {
		t.Fatalf("Didn't ask for preferences")
	}

	blk1 := &snowman.TestBlock{
		TestDecidable: choices.TestDecidable{
			IDV:     ids.GenerateTestID(),
			StatusV: choices.Processing,
		},
		ParentV: blk.IDV,
		HeightV: 2,
		BytesV:  []byte{5, 4, 3, 2, 1, 9},
	}

	vm.GetBlockF = func(blkID ids.ID) (snowman.Block, error) {
		switch blkID {
		case blk.ID():
			return nil, errUnknownBlock
		case blk1.ID():
			return nil, errUnknownBlock
		}
		t.Fatalf("Wrong block requested")
		panic("Should have failed")
	}

	*asked = false
	sender.SendGetF = func(_ context.Context, inVdr ids.NodeID, requestID uint32, blkID ids.ID) {
		if *asked {
			t.Fatalf("Asked multiple times")
		}
		*asked = true
		*getRequestID = requestID
		if vdr != inVdr {
			t.Fatalf("Asking wrong validator for block")
		}
		if blk1.ID() != blkID {
			t.Fatalf("Asking for wrong block")
		}
	}
	if err := te.Chits(context.Background(), vdr, *queryRequestID, []ids.ID{blk1.ID()}); err != nil {
		t.Fatal(err)
	}

	*queried = false
	sender.SendPushQueryF = func(_ context.Context, inVdrs ids.NodeIDSet, requestID uint32, blkBytes []byte) {
		if *queried {
			t.Fatalf("Asked multiple times")
		}
		*queried = true
		*queryRequestID = requestID
		vdrSet := ids.NodeIDSet{}
		vdrSet.Add(vdr)
		if !inVdrs.Equals(vdrSet) {
			t.Fatalf("Asking wrong validator for preference")
		}
		if !bytes.Equal(blk1.Bytes(), blkBytes) {
			t.Fatalf("Asking for wrong block")
		}
	}

	vm.ParseBlockF = func(b []byte) (snowman.Block, error) {
		if !bytes.Equal(b, blk1.Bytes()) {
			t.Fatalf("Wrong bytes")
		}

		vm.GetBlockF = func(blkID ids.ID) (snowman.Block, error) {
			switch blkID {
			case blk.ID():
				return blk, nil
			case blk1.ID():
				return blk1, nil
			}
			t.Fatalf("Wrong block requested")
			panic("Should have failed")
		}

		return blk1, nil
	}
	if err := te.Put(context.Background(), vdr, *getRequestID, blk1.Bytes()); err != nil {
		t.Fatal(err)
	}
	vm.ParseBlockF = nil

	if blk1.Status() != choices.Accepted {
		t.Fatalf("Should have executed block")
	}
	if len(te.blocked) != 0 {
		t.Fatalf("Should have finished blocking")
	}

	_ = te.polls.String() // Shouldn't panic

	if err := te.QueryFailed(context.Background(), vdr, *queryRequestID); err != nil {
		t.Fatal(err)
	}
	if len(te.blocked) != 0 {
		t.Fatalf("Should have finished blocking")
	}
}

func TestEngineMultipleQuery(t *testing.T) {
	engCfg := DefaultConfigs()
	engCfg.Params = snowball.Parameters{
		K:                       3,
		Alpha:                   2,
		BetaVirtuous:            1,
		BetaRogue:               2,
		ConcurrentRepolls:       1,
		OptimalProcessing:       1,
		MaxOutstandingItems:     1,
		MaxItemProcessingTime:   1,
		MixedQueryNumPushNonVdr: 3,
	}

	vals := validators.NewSet()
	engCfg.Validators = vals

	vdr0 := ids.GenerateTestNodeID()
	vdr1 := ids.GenerateTestNodeID()
	vdr2 := ids.GenerateTestNodeID()

	errs := wrappers.Errs{}
	errs.Add(
		vals.AddWeight(vdr0, 1),
		vals.AddWeight(vdr1, 1),
		vals.AddWeight(vdr2, 1),
	)
	if errs.Errored() {
		t.Fatal(errs.Err)
	}

	sender := &common.SenderTest{T: t}
	engCfg.Sender = sender
	sender.Default(true)

	vm := &block.TestVM{}
	vm.T = t
	engCfg.VM = vm

	vm.Default(true)
	vm.CantSetState = false
	vm.CantSetPreference = false

	gBlk := &snowman.TestBlock{TestDecidable: choices.TestDecidable{
		IDV:     ids.GenerateTestID(),
		StatusV: choices.Accepted,
	}}

	vm.LastAcceptedF = func() (ids.ID, error) { return gBlk.ID(), nil }
	vm.GetBlockF = func(blkID ids.ID) (snowman.Block, error) {
		if blkID != gBlk.ID() {
			t.Fatalf("Wrong block requested")
		}
		return gBlk, nil
	}

	te, err := newTransitive(engCfg)
	if err != nil {
		t.Fatal(err)
	}

	if err := te.Start(0); err != nil {
		t.Fatal(err)
	}

	vm.GetBlockF = nil
	vm.LastAcceptedF = nil

	blk0 := &snowman.TestBlock{
		TestDecidable: choices.TestDecidable{
			IDV:     ids.GenerateTestID(),
			StatusV: choices.Processing,
		},
		ParentV: gBlk.IDV,
		HeightV: 1,
		BytesV:  []byte{1},
	}

	queried := new(bool)
	queryRequestID := new(uint32)
	sender.SendPushQueryF = func(_ context.Context, inVdrs ids.NodeIDSet, requestID uint32, blkBytes []byte) {
		if *queried {
			t.Fatalf("Asked multiple times")
		}
		*queried = true
		*queryRequestID = requestID
		vdrSet := ids.NodeIDSet{}
		vdrSet.Add(vdr0, vdr1, vdr2)
		if !inVdrs.Equals(vdrSet) {
			t.Fatalf("Asking wrong validator for preference")
		}
		if !bytes.Equal(blk0.Bytes(), blkBytes) {
			t.Fatalf("Asking for wrong block")
		}
	}

	vm.GetBlockF = func(blkID ids.ID) (snowman.Block, error) {
		switch blkID {
		case gBlk.ID():
			return gBlk, nil
		default:
			return nil, errUnknownBlock
		}
	}

	if err := te.issue(blk0); err != nil {
		t.Fatal(err)
	}

	blk1 := &snowman.TestBlock{
		TestDecidable: choices.TestDecidable{
			IDV:     ids.GenerateTestID(),
			StatusV: choices.Processing,
		},
		ParentV: blk0.IDV,
		HeightV: 2,
		BytesV:  []byte{2},
	}

	vm.GetBlockF = func(id ids.ID) (snowman.Block, error) {
		switch id {
		case gBlk.ID():
			return gBlk, nil
		case blk0.ID():
			return blk0, nil
		case blk1.ID():
			return nil, errUnknownBlock
		}
		t.Fatalf("Unknown block")
		panic("Should have errored")
	}

	asked := new(bool)
	getRequestID := new(uint32)
	sender.SendGetF = func(_ context.Context, inVdr ids.NodeID, requestID uint32, blkID ids.ID) {
		if *asked {
			t.Fatalf("Asked multiple times")
		}
		*asked = true
		*getRequestID = requestID
		if vdr0 != inVdr {
			t.Fatalf("Asking wrong validator for block")
		}
		if blk1.ID() != blkID {
			t.Fatalf("Asking for wrong block")
		}
	}
	blkSet := []ids.ID{blk1.ID()}
	if err := te.Chits(context.Background(), vdr0, *queryRequestID, blkSet); err != nil {
		t.Fatal(err)
	}
	if err := te.Chits(context.Background(), vdr1, *queryRequestID, blkSet); err != nil {
		t.Fatal(err)
	}

	vm.ParseBlockF = func(b []byte) (snowman.Block, error) {
		vm.GetBlockF = func(blkID ids.ID) (snowman.Block, error) {
			switch {
			case blkID == blk0.ID():
				return blk0, nil
			case blkID == blk1.ID():
				return blk1, nil
			}
			t.Fatalf("Wrong block requested")
			panic("Should have failed")
		}

		return blk1, nil
	}

	*queried = false
	secondQueryRequestID := new(uint32)
	sender.SendPushQueryF = func(_ context.Context, inVdrs ids.NodeIDSet, requestID uint32, blkBytes []byte) {
		if *queried {
			t.Fatalf("Asked multiple times")
		}
		*queried = true
		*secondQueryRequestID = requestID
		vdrSet := ids.NodeIDSet{}
		vdrSet.Add(vdr0, vdr1, vdr2)
		if !inVdrs.Equals(vdrSet) {
			t.Fatalf("Asking wrong validator for preference")
		}
		if !bytes.Equal(blk1.Bytes(), blkBytes) {
			t.Fatalf("Asking for wrong block")
		}
	}
	if err := te.Put(context.Background(), vdr0, *getRequestID, blk1.Bytes()); err != nil {
		t.Fatal(err)
	}

	// Should be dropped because the query was already filled
	blkSet = []ids.ID{blk0.ID()}
	if err := te.Chits(context.Background(), vdr2, *queryRequestID, blkSet); err != nil {
		t.Fatal(err)
	}

	if blk1.Status() != choices.Accepted {
		t.Fatalf("Should have executed block")
	}
	if len(te.blocked) != 0 {
		t.Fatalf("Should have finished blocking")
	}
}

func TestEngineBlockedIssue(t *testing.T) {
	_, _, sender, vm, te, gBlk := setupDefaultConfig(t)

	sender.Default(false)

	blk0 := &snowman.TestBlock{
		TestDecidable: choices.TestDecidable{
			IDV:     ids.GenerateTestID(),
			StatusV: choices.Unknown,
		},
		ParentV: gBlk.ID(),
		HeightV: 1,
		BytesV:  []byte{1},
	}
	blk1 := &snowman.TestBlock{
		TestDecidable: choices.TestDecidable{
			IDV:     ids.GenerateTestID(),
			StatusV: choices.Processing,
		},
		ParentV: blk0.IDV,
		HeightV: 2,
		BytesV:  []byte{2},
	}

	sender.SendGetF = func(context.Context, ids.NodeID, uint32, ids.ID) {}
	vm.GetBlockF = func(blkID ids.ID) (snowman.Block, error) {
		switch blkID {
		case gBlk.ID():
			return gBlk, nil
		case blk0.ID():
			return blk0, nil
		default:
			return nil, errUnknownBlock
		}
	}

	if err := te.issue(blk1); err != nil {
		t.Fatal(err)
	}

	blk0.StatusV = choices.Processing
	if err := te.issue(blk0); err != nil {
		t.Fatal(err)
	}

	if blk1.ID() != te.Consensus.Preference() {
		t.Fatalf("Should have issued blk1")
	}
}

func TestEngineAbandonResponse(t *testing.T) {
	vdr, _, sender, vm, te, gBlk := setupDefaultConfig(t)

	sender.Default(false)

	blk := &snowman.TestBlock{
		TestDecidable: choices.TestDecidable{
			IDV:     ids.GenerateTestID(),
			StatusV: choices.Unknown,
		},
		ParentV: gBlk.ID(),
		HeightV: 1,
		BytesV:  []byte{1},
	}

	vm.GetBlockF = func(blkID ids.ID) (snowman.Block, error) {
		switch {
		case blkID == gBlk.ID():
			return gBlk, nil
		case blkID == blk.ID():
			return nil, errUnknownBlock
		}
		t.Fatalf("Wrong block requested")
		return nil, errUnknownBlock
	}

	if err := te.issue(blk); err != nil {
		t.Fatal(err)
	}
	if err := te.QueryFailed(context.Background(), vdr, 1); err != nil {
		t.Fatal(err)
	}

	if len(te.blocked) != 0 {
		t.Fatalf("Should have removed blocking event")
	}
}

func TestEngineFetchBlock(t *testing.T) {
	vdr, _, sender, vm, te, gBlk := setupDefaultConfig(t)

	sender.Default(false)

	vm.GetBlockF = func(id ids.ID) (snowman.Block, error) {
		if id == gBlk.ID() {
			return gBlk, nil
		}
		t.Fatalf("Unknown block")
		panic("Should have failed")
	}

	added := new(bool)
	sender.SendPutF = func(_ context.Context, inVdr ids.NodeID, requestID uint32, blk []byte) {
		if vdr != inVdr {
			t.Fatalf("Wrong validator")
		}
		if requestID != 123 {
			t.Fatalf("Wrong request id")
		}
		if !bytes.Equal(gBlk.Bytes(), blk) {
			t.Fatalf("Asking for wrong block")
		}
		*added = true
	}

	if err := te.Get(context.Background(), vdr, 123, gBlk.ID()); err != nil {
		t.Fatal(err)
	}

	if !*added {
		t.Fatalf("Should have sent block to peer")
	}
}

func TestEnginePushQuery(t *testing.T) {
	vdr, _, sender, vm, te, gBlk := setupDefaultConfig(t)

	sender.Default(true)

	blk := &snowman.TestBlock{
		TestDecidable: choices.TestDecidable{
			IDV:     ids.GenerateTestID(),
			StatusV: choices.Processing,
		},
		ParentV: gBlk.ID(),
		HeightV: 1,
		BytesV:  []byte{1},
	}

	vm.ParseBlockF = func(b []byte) (snowman.Block, error) {
		if bytes.Equal(b, blk.Bytes()) {
			return blk, nil
		}
		return nil, errUnknownBytes
	}

	vm.GetBlockF = func(blkID ids.ID) (snowman.Block, error) {
		switch blkID {
		case gBlk.ID():
			return gBlk, nil
		case blk.ID():
			return blk, nil
		default:
			return nil, errUnknownBlock
		}
	}

	chitted := new(bool)
	sender.SendChitsF = func(_ context.Context, inVdr ids.NodeID, requestID uint32, votes []ids.ID) {
		if *chitted {
			t.Fatalf("Sent chit multiple times")
		}
		*chitted = true
		if inVdr != vdr {
			t.Fatalf("Asking wrong validator for preference")
		}
		if requestID != 20 {
			t.Fatalf("Wrong request id")
		}
		if len(votes) != 1 {
			t.Fatal("votes should only have one element")
		}
		if gBlk.ID() != votes[0] {
			t.Fatalf("Asking for wrong block")
		}
	}

	queried := new(bool)
	sender.SendPushQueryF = func(_ context.Context, inVdrs ids.NodeIDSet, _ uint32, blkBytes []byte) {
		if *queried {
			t.Fatalf("Asked multiple times")
		}
		*queried = true
		vdrSet := ids.NodeIDSet{}
		vdrSet.Add(vdr)
		if !inVdrs.Equals(vdrSet) {
			t.Fatalf("Asking wrong validator for preference")
		}
		if !bytes.Equal(blk.Bytes(), blkBytes) {
			t.Fatalf("Asking for wrong block")
		}
	}

	if err := te.PushQuery(context.Background(), vdr, 20, blk.Bytes()); err != nil {
		t.Fatal(err)
	}

	if !*chitted {
		t.Fatalf("Should have sent a chit to the peer")
	}
	if !*queried {
		t.Fatalf("Should have sent a query to the peer")
	}
}

func TestEngineBuildBlock(t *testing.T) {
	vdr, _, sender, vm, te, gBlk := setupDefaultConfig(t)

	sender.Default(true)

	blk := &snowman.TestBlock{
		TestDecidable: choices.TestDecidable{
			IDV:     ids.GenerateTestID(),
			StatusV: choices.Processing,
		},
		ParentV: gBlk.ID(),
		HeightV: 1,
		BytesV:  []byte{1},
	}

	vm.GetBlockF = func(blkID ids.ID) (snowman.Block, error) {
		switch blkID {
		case gBlk.ID():
			return gBlk, nil
		default:
			return nil, errUnknownBlock
		}
	}

	queried := new(bool)
	sender.SendPushQueryF = func(_ context.Context, inVdrs ids.NodeIDSet, _ uint32, blkBytes []byte) {
		if *queried {
			t.Fatalf("Asked multiple times")
		}
		*queried = true
		vdrSet := ids.NodeIDSet{}
		vdrSet.Add(vdr)
		if !inVdrs.Equals(vdrSet) {
			t.Fatalf("Asking wrong validator for preference")
		}
	}

	vm.BuildBlockF = func() (snowman.Block, error) { return blk, nil }
	if err := te.Notify(common.PendingTxs); err != nil {
		t.Fatal(err)
	}

	if !*queried {
		t.Fatalf("Should have sent a query to the peer")
	}
}

func TestEngineRepoll(t *testing.T) {
	vdr, _, sender, _, te, _ := setupDefaultConfig(t)

	sender.Default(true)

	queried := new(bool)
	sender.SendPullQueryF = func(_ context.Context, inVdrs ids.NodeIDSet, _ uint32, blkID ids.ID) {
		if *queried {
			t.Fatalf("Asked multiple times")
		}
		*queried = true
		vdrSet := ids.NodeIDSet{}
		vdrSet.Add(vdr)
		if !inVdrs.Equals(vdrSet) {
			t.Fatalf("Asking wrong validator for preference")
		}
	}

	te.repoll()

	if !*queried {
		t.Fatalf("Should have sent a query to the peer")
	}
}

func TestVoteCanceling(t *testing.T) {
	engCfg := DefaultConfigs()
	engCfg.Params = snowball.Parameters{
		K:                       3,
		Alpha:                   2,
		BetaVirtuous:            1,
		BetaRogue:               2,
		ConcurrentRepolls:       1,
		OptimalProcessing:       1,
		MaxOutstandingItems:     1,
		MaxItemProcessingTime:   1,
		MixedQueryNumPushNonVdr: 3,
	}

	vals := validators.NewSet()
	engCfg.Validators = vals

	vdr0 := ids.GenerateTestNodeID()
	vdr1 := ids.GenerateTestNodeID()
	vdr2 := ids.GenerateTestNodeID()

	errs := wrappers.Errs{}
	errs.Add(
		vals.AddWeight(vdr0, 1),
		vals.AddWeight(vdr1, 1),
		vals.AddWeight(vdr2, 1),
	)
	if errs.Errored() {
		t.Fatal(errs.Err)
	}

	sender := &common.SenderTest{T: t}
	engCfg.Sender = sender
	sender.Default(true)

	vm := &block.TestVM{}
	vm.T = t
	engCfg.VM = vm

	vm.Default(true)
	vm.CantSetState = false
	vm.CantSetPreference = false

	gBlk := &snowman.TestBlock{TestDecidable: choices.TestDecidable{
		IDV:     ids.GenerateTestID(),
		StatusV: choices.Accepted,
	}}

	vm.LastAcceptedF = func() (ids.ID, error) { return gBlk.ID(), nil }
	vm.GetBlockF = func(id ids.ID) (snowman.Block, error) {
		switch id {
		case gBlk.ID():
			return gBlk, nil
		default:
			t.Fatalf("Loaded unknown block")
			panic("Should have failed")
		}
	}

	te, err := newTransitive(engCfg)
	if err != nil {
		t.Fatal(err)
	}

	if err := te.Start(0); err != nil {
		t.Fatal(err)
	}

	vm.LastAcceptedF = nil

	blk := &snowman.TestBlock{
		TestDecidable: choices.TestDecidable{
			IDV:     ids.GenerateTestID(),
			StatusV: choices.Processing,
		},
		ParentV: gBlk.IDV,
		HeightV: 1,
		BytesV:  []byte{1},
	}

	queried := new(bool)
	queryRequestID := new(uint32)
	sender.SendPushQueryF = func(_ context.Context, inVdrs ids.NodeIDSet, requestID uint32, blkBytes []byte) {
		if *queried {
			t.Fatalf("Asked multiple times")
		}
		*queried = true
		*queryRequestID = requestID
		vdrSet := ids.NodeIDSet{}
		vdrSet.Add(vdr0, vdr1, vdr2)
		if !inVdrs.Equals(vdrSet) {
			t.Fatalf("Asking wrong validator for preference")
		}
		if !bytes.Equal(blk.Bytes(), blkBytes) {
			t.Fatalf("Asking for wrong block")
		}
	}

	if err := te.issue(blk); err != nil {
		t.Fatal(err)
	}

	if te.polls.Len() != 1 {
		t.Fatalf("Shouldn't have finished blocking issue")
	}

	if err := te.QueryFailed(context.Background(), vdr0, *queryRequestID); err != nil {
		t.Fatal(err)
	}

	if te.polls.Len() != 1 {
		t.Fatalf("Shouldn't have finished blocking issue")
	}

	repolled := new(bool)
	sender.SendPullQueryF = func(_ context.Context, inVdrs ids.NodeIDSet, requestID uint32, blkID ids.ID) {
		*repolled = true
	}
	if err := te.QueryFailed(context.Background(), vdr1, *queryRequestID); err != nil {
		t.Fatal(err)
	}

	if !*repolled {
		t.Fatalf("Should have finished blocking issue and repolled the network")
	}
}

func TestEngineNoQuery(t *testing.T) {
	engCfg := DefaultConfigs()

	sender := &common.SenderTest{T: t}
	engCfg.Sender = sender
	sender.Default(true)

	gBlk := &snowman.TestBlock{TestDecidable: choices.TestDecidable{
		IDV:     ids.GenerateTestID(),
		StatusV: choices.Accepted,
	}}

	vm := &block.TestVM{}
	vm.T = t
	vm.LastAcceptedF = func() (ids.ID, error) { return gBlk.ID(), nil }

	vm.GetBlockF = func(blkID ids.ID) (snowman.Block, error) {
		if blkID == gBlk.ID() {
			return gBlk, nil
		}
		return nil, errUnknownBlock
	}

	engCfg.VM = vm

	te, err := newTransitive(engCfg)
	if err != nil {
		t.Fatal(err)
	}

	if err := te.Start(0); err != nil {
		t.Fatal(err)
	}

	blk := &snowman.TestBlock{
		TestDecidable: choices.TestDecidable{
			IDV:     ids.GenerateTestID(),
			StatusV: choices.Processing,
		},
		ParentV: gBlk.IDV,
		HeightV: 1,
		BytesV:  []byte{1},
	}

	if err := te.issue(blk); err != nil {
		t.Fatal(err)
	}
}

func TestEngineNoRepollQuery(t *testing.T) {
	engCfg := DefaultConfigs()

	sender := &common.SenderTest{T: t}
	engCfg.Sender = sender
	sender.Default(true)

	gBlk := &snowman.TestBlock{TestDecidable: choices.TestDecidable{
		IDV:     ids.GenerateTestID(),
		StatusV: choices.Accepted,
	}}

	vm := &block.TestVM{}
	vm.T = t
	vm.LastAcceptedF = func() (ids.ID, error) { return gBlk.ID(), nil }

	vm.GetBlockF = func(blkID ids.ID) (snowman.Block, error) {
		if blkID == gBlk.ID() {
			return gBlk, nil
		}
		return nil, errUnknownBlock
	}

	engCfg.VM = vm

	te, err := newTransitive(engCfg)
	if err != nil {
		t.Fatal(err)
	}

	if err := te.Start(0); err != nil {
		t.Fatal(err)
	}

	te.repoll()
}

func TestEngineAbandonQuery(t *testing.T) {
	vdr, _, sender, vm, te, _ := setupDefaultConfig(t)

	sender.Default(true)

	blkID := ids.GenerateTestID()

	vm.GetBlockF = func(id ids.ID) (snowman.Block, error) {
		switch id {
		case blkID:
			return nil, errUnknownBlock
		default:
			t.Fatalf("Loaded unknown block")
			panic("Should have failed")
		}
	}

	reqID := new(uint32)
	sender.SendGetF = func(_ context.Context, _ ids.NodeID, requestID uint32, _ ids.ID) {
		*reqID = requestID
	}

	sender.CantSendChits = false

	if err := te.PullQuery(context.Background(), vdr, 0, blkID); err != nil {
		t.Fatal(err)
	}

	if te.blkReqs.Len() != 1 {
		t.Fatalf("Should have issued request")
	}

	if err := te.GetFailed(context.Background(), vdr, *reqID); err != nil {
		t.Fatal(err)
	}

	if te.blkReqs.Len() != 0 {
		t.Fatalf("Should have removed request")
	}
}

func TestEngineAbandonChit(t *testing.T) {
	require := require.New(t)

	vdr, _, sender, vm, te, gBlk := setupDefaultConfig(t)

	sender.Default(true)

	blk := &snowman.TestBlock{
		TestDecidable: choices.TestDecidable{
			IDV:     ids.GenerateTestID(),
			StatusV: choices.Processing,
		},
		ParentV: gBlk.ID(),
		HeightV: 1,
		BytesV:  []byte{1},
	}

	vm.GetBlockF = func(blkID ids.ID) (snowman.Block, error) {
		switch blkID {
		case gBlk.ID():
			return gBlk, nil
		case blk.ID():
			return nil, errUnknownBlock
		}
		t.Fatalf("Wrong block requested")
		return nil, errUnknownBlock
	}

	var reqID uint32
	sender.SendPushQueryF = func(_ ids.NodeIDSet, requestID uint32, _ []byte) {
		reqID = requestID
	}

	err := te.issue(blk)
	require.NoError(err)

	fakeBlkID := ids.GenerateTestID()
	vm.GetBlockF = func(id ids.ID) (snowman.Block, error) {
		require.Equal(fakeBlkID, id)
		return nil, errUnknownBlock
	}

<<<<<<< HEAD
	reqID := new(uint32)
	sender.SendGetF = func(_ context.Context, _ ids.NodeID, requestID uint32, _ ids.ID) {
		*reqID = requestID
	}

	if err := te.Chits(context.Background(), vdr, 0, []ids.ID{fakeBlkID}); err != nil {
		t.Fatal(err)
=======
	sender.SendGetF = func(_ ids.NodeID, requestID uint32, _ ids.ID) {
		reqID = requestID
	}

	// Register a voter dependency on an unknown block.
	err = te.Chits(vdr, reqID, []ids.ID{fakeBlkID})
	require.NoError(err)
	require.Len(te.blocked, 1)

	sender.CantSendPullQuery = false

	err = te.GetFailed(vdr, reqID)
	require.NoError(err)
	require.Empty(te.blocked)
}

func TestEngineAbandonChitWithUnexpectedPutBlock(t *testing.T) {
	require := require.New(t)

	vdr, _, sender, vm, te, gBlk := setupDefaultConfig(t)

	sender.Default(true)

	blk := &snowman.TestBlock{
		TestDecidable: choices.TestDecidable{
			IDV:     ids.GenerateTestID(),
			StatusV: choices.Processing,
		},
		ParentV: gBlk.ID(),
		HeightV: 1,
		BytesV:  []byte{1},
>>>>>>> 50c60741
	}

	vm.GetBlockF = func(blkID ids.ID) (snowman.Block, error) {
		switch blkID {
		case gBlk.ID():
			return gBlk, nil
		case blk.ID():
			return nil, errUnknownBlock
		}
		t.Fatalf("Wrong block requested")
		return nil, errUnknownBlock
	}

<<<<<<< HEAD
	if err := te.GetFailed(context.Background(), vdr, *reqID); err != nil {
		t.Fatal(err)
=======
	var reqID uint32
	sender.SendPushQueryF = func(_ ids.NodeIDSet, requestID uint32, _ []byte) {
		reqID = requestID
>>>>>>> 50c60741
	}

	err := te.issue(blk)
	require.NoError(err)

	fakeBlkID := ids.GenerateTestID()
	vm.GetBlockF = func(id ids.ID) (snowman.Block, error) {
		require.Equal(fakeBlkID, id)
		return nil, errUnknownBlock
	}

	sender.SendGetF = func(_ ids.NodeID, requestID uint32, _ ids.ID) {
		reqID = requestID
	}

	// Register a voter dependency on an unknown block.
	err = te.Chits(vdr, reqID, []ids.ID{fakeBlkID})
	require.NoError(err)
	require.Len(te.blocked, 1)

	sender.CantSendPullQuery = false

	gBlkBytes := gBlk.Bytes()
	vm.ParseBlockF = func(b []byte) (snowman.Block, error) {
		require.Equal(gBlkBytes, b)
		return gBlk, nil
	}

	// Respond with an unexpected block and verify that the request is correctly
	// cleared.
	err = te.Put(vdr, reqID, gBlkBytes)
	require.NoError(err)
	require.Empty(te.blocked)
}

func TestEngineBlockingChitRequest(t *testing.T) {
	vdr, _, sender, vm, te, gBlk := setupDefaultConfig(t)

	sender.Default(true)

	missingBlk := &snowman.TestBlock{
		TestDecidable: choices.TestDecidable{
			IDV:     ids.GenerateTestID(),
			StatusV: choices.Unknown,
		},
		ParentV: gBlk.ID(),
		HeightV: 1,
		BytesV:  []byte{1},
	}
	parentBlk := &snowman.TestBlock{
		TestDecidable: choices.TestDecidable{
			IDV:     ids.GenerateTestID(),
			StatusV: choices.Processing,
		},
		ParentV: missingBlk.IDV,
		HeightV: 2,
		BytesV:  []byte{2},
	}
	blockingBlk := &snowman.TestBlock{
		TestDecidable: choices.TestDecidable{
			IDV:     ids.GenerateTestID(),
			StatusV: choices.Processing,
		},
		ParentV: parentBlk.IDV,
		HeightV: 3,
		BytesV:  []byte{3},
	}

	vm.GetBlockF = func(blkID ids.ID) (snowman.Block, error) {
		switch blkID {
		case gBlk.ID():
			return gBlk, nil
		case blockingBlk.ID():
			return blockingBlk, nil
		default:
			return nil, errUnknownBlock
		}
	}

	sender.SendGetF = func(context.Context, ids.NodeID, uint32, ids.ID) {}

	vm.ParseBlockF = func(b []byte) (snowman.Block, error) {
		switch {
		case bytes.Equal(b, blockingBlk.Bytes()):
			return blockingBlk, nil
		default:
			t.Fatalf("Loaded unknown block")
			panic("Should have failed")
		}
	}

	if err := te.issue(parentBlk); err != nil {
		t.Fatal(err)
	}

	sender.CantSendChits = false

	if err := te.PushQuery(context.Background(), vdr, 0, blockingBlk.Bytes()); err != nil {
		t.Fatal(err)
	}

	if len(te.blocked) != 2 {
		t.Fatalf("Both inserts should be blocking")
	}

	sender.CantSendPushQuery = false

	missingBlk.StatusV = choices.Processing
	if err := te.issue(missingBlk); err != nil {
		t.Fatal(err)
	}

	if len(te.blocked) != 0 {
		t.Fatalf("Both inserts should not longer be blocking")
	}
}

func TestEngineBlockingChitResponse(t *testing.T) {
	vdr, _, sender, vm, te, gBlk := setupDefaultConfig(t)

	sender.Default(true)

	issuedBlk := &snowman.TestBlock{
		TestDecidable: choices.TestDecidable{
			IDV:     ids.GenerateTestID(),
			StatusV: choices.Processing,
		},
		ParentV: gBlk.ID(),
		HeightV: 1,
		BytesV:  []byte{1},
	}
	missingBlk := &snowman.TestBlock{
		TestDecidable: choices.TestDecidable{
			IDV:     ids.GenerateTestID(),
			StatusV: choices.Unknown,
		},
		ParentV: gBlk.ID(),
		HeightV: 1,
		BytesV:  []byte{2},
	}
	blockingBlk := &snowman.TestBlock{
		TestDecidable: choices.TestDecidable{
			IDV:     ids.GenerateTestID(),
			StatusV: choices.Processing,
		},
		ParentV: missingBlk.IDV,
		HeightV: 2,
		BytesV:  []byte{3},
	}

	vm.GetBlockF = func(blkID ids.ID) (snowman.Block, error) {
		switch blkID {
		case gBlk.ID():
			return gBlk, nil
		case blockingBlk.ID():
			return blockingBlk, nil
		default:
			return nil, errUnknownBlock
		}
	}

	if err := te.issue(blockingBlk); err != nil {
		t.Fatal(err)
	}

	queryRequestID := new(uint32)
	sender.SendPushQueryF = func(_ context.Context, inVdrs ids.NodeIDSet, requestID uint32, blkBytes []byte) {
		*queryRequestID = requestID
		vdrSet := ids.NodeIDSet{}
		vdrSet.Add(vdr)
		if !inVdrs.Equals(vdrSet) {
			t.Fatalf("Asking wrong validator for preference")
		}
		if !bytes.Equal(issuedBlk.Bytes(), blkBytes) {
			t.Fatalf("Asking for wrong block")
		}
	}

	if err := te.issue(issuedBlk); err != nil {
		t.Fatal(err)
	}

	sender.SendPushQueryF = nil
	sender.CantSendPushQuery = false

	if err := te.Chits(context.Background(), vdr, *queryRequestID, []ids.ID{blockingBlk.ID()}); err != nil {
		t.Fatal(err)
	}

	require.Len(t, te.blocked, 2)
	sender.CantSendPullQuery = false

	missingBlk.StatusV = choices.Processing
	if err := te.issue(missingBlk); err != nil {
		t.Fatal(err)
	}
}

func TestEngineRetryFetch(t *testing.T) {
	vdr, _, sender, vm, te, gBlk := setupDefaultConfig(t)

	sender.Default(true)

	missingBlk := &snowman.TestBlock{
		TestDecidable: choices.TestDecidable{
			IDV:     ids.GenerateTestID(),
			StatusV: choices.Unknown,
		},
		ParentV: gBlk.ID(),
		HeightV: 1,
		BytesV:  []byte{1},
	}

	vm.CantGetBlock = false

	reqID := new(uint32)
	sender.SendGetF = func(_ context.Context, _ ids.NodeID, requestID uint32, _ ids.ID) {
		*reqID = requestID
	}
	sender.CantSendChits = false

	if err := te.PullQuery(context.Background(), vdr, 0, missingBlk.ID()); err != nil {
		t.Fatal(err)
	}

	vm.CantGetBlock = true
	sender.SendGetF = nil

	if err := te.GetFailed(context.Background(), vdr, *reqID); err != nil {
		t.Fatal(err)
	}

	vm.CantGetBlock = false

	called := new(bool)
	sender.SendGetF = func(context.Context, ids.NodeID, uint32, ids.ID) {
		*called = true
	}

	if err := te.PullQuery(context.Background(), vdr, 0, missingBlk.ID()); err != nil {
		t.Fatal(err)
	}

	vm.CantGetBlock = true
	sender.SendGetF = nil

	if !*called {
		t.Fatalf("Should have requested the block again")
	}
}

func TestEngineUndeclaredDependencyDeadlock(t *testing.T) {
	vdr, _, sender, vm, te, gBlk := setupDefaultConfig(t)

	sender.Default(true)

	validBlk := &snowman.TestBlock{
		TestDecidable: choices.TestDecidable{
			IDV:     ids.GenerateTestID(),
			StatusV: choices.Processing,
		},
		ParentV: gBlk.ID(),
		HeightV: 1,
		BytesV:  []byte{1},
	}
	invalidBlk := &snowman.TestBlock{
		TestDecidable: choices.TestDecidable{
			IDV:     ids.GenerateTestID(),
			StatusV: choices.Processing,
		},
		ParentV: validBlk.IDV,
		HeightV: 2,
		VerifyV: errors.New(""),
		BytesV:  []byte{2},
	}

	invalidBlkID := invalidBlk.ID()

	reqID := new(uint32)
	sender.SendPushQueryF = func(_ context.Context, _ ids.NodeIDSet, requestID uint32, _ []byte) {
		*reqID = requestID
	}
	sender.SendPullQueryF = func(_ context.Context, _ ids.NodeIDSet, requestID uint32, _ ids.ID) {}

	vm.GetBlockF = func(blkID ids.ID) (snowman.Block, error) {
		switch blkID {
		case gBlk.ID():
			return gBlk, nil
		case validBlk.ID():
			return validBlk, nil
		case invalidBlk.ID():
			return invalidBlk, nil
		default:
			return nil, errUnknownBlock
		}
	}
	if err := te.issue(validBlk); err != nil {
		t.Fatal(err)
	}
	sender.SendPushQueryF = nil
	if err := te.issue(invalidBlk); err != nil {
		t.Fatal(err)
	}

	if err := te.Chits(context.Background(), vdr, *reqID, []ids.ID{invalidBlkID}); err != nil {
		t.Fatal(err)
	}

	if status := validBlk.Status(); status != choices.Accepted {
		t.Log(status)
		t.Fatalf("Should have bubbled invalid votes to the valid parent")
	}
}

func TestEngineGossip(t *testing.T) {
	_, _, sender, vm, te, gBlk := setupDefaultConfig(t)

	vm.LastAcceptedF = func() (ids.ID, error) { return gBlk.ID(), nil }
	vm.GetBlockF = func(blkID ids.ID) (snowman.Block, error) {
		if blkID == gBlk.ID() {
			return gBlk, nil
		}
		t.Fatal(errUnknownBlock)
		return nil, errUnknownBlock
	}

	called := new(bool)
	sender.SendGossipF = func(_ context.Context, blkBytes []byte) {
		*called = true
		if !bytes.Equal(blkBytes, gBlk.Bytes()) {
			t.Fatal(errUnknownBytes)
		}
	}

	if err := te.Gossip(); err != nil {
		t.Fatal(err)
	}

	if !*called {
		t.Fatalf("Should have gossiped the block")
	}
}

func TestEngineInvalidBlockIgnoredFromUnexpectedPeer(t *testing.T) {
	vdr, vdrs, sender, vm, te, gBlk := setupDefaultConfig(t)

	secondVdr := ids.GenerateTestNodeID()
	if err := vdrs.AddWeight(secondVdr, 1); err != nil {
		t.Fatal(err)
	}

	sender.Default(true)

	missingBlk := &snowman.TestBlock{
		TestDecidable: choices.TestDecidable{
			IDV:     ids.GenerateTestID(),
			StatusV: choices.Unknown,
		},
		ParentV: gBlk.ID(),
		HeightV: 1,
		BytesV:  []byte{1},
	}
	pendingBlk := &snowman.TestBlock{
		TestDecidable: choices.TestDecidable{
			IDV:     ids.GenerateTestID(),
			StatusV: choices.Processing,
		},
		ParentV: missingBlk.IDV,
		HeightV: 2,
		BytesV:  []byte{2},
	}

	parsed := new(bool)
	vm.ParseBlockF = func(b []byte) (snowman.Block, error) {
		if bytes.Equal(b, pendingBlk.Bytes()) {
			*parsed = true
			return pendingBlk, nil
		}
		return nil, errUnknownBlock
	}

	vm.GetBlockF = func(blkID ids.ID) (snowman.Block, error) {
		switch blkID {
		case gBlk.ID():
			return gBlk, nil
		case pendingBlk.ID():
			if !*parsed {
				return nil, errUnknownBlock
			}
			return pendingBlk, nil
		default:
			return nil, errUnknownBlock
		}
	}

	reqID := new(uint32)
	sender.SendGetF = func(_ context.Context, reqVdr ids.NodeID, requestID uint32, blkID ids.ID) {
		*reqID = requestID
		if reqVdr != vdr {
			t.Fatalf("Wrong validator requested")
		}
		if blkID != missingBlk.ID() {
			t.Fatalf("Wrong block requested")
		}
	}
	sender.CantSendChits = false

	if err := te.PushQuery(context.Background(), vdr, 0, pendingBlk.Bytes()); err != nil {
		t.Fatal(err)
	}

	if err := te.Put(context.Background(), secondVdr, *reqID, []byte{3}); err != nil {
		t.Fatal(err)
	}

	*parsed = false
	vm.ParseBlockF = func(b []byte) (snowman.Block, error) {
		if bytes.Equal(b, missingBlk.Bytes()) {
			*parsed = true
			return missingBlk, nil
		}
		return nil, errUnknownBlock
	}
	vm.GetBlockF = func(blkID ids.ID) (snowman.Block, error) {
		switch blkID {
		case gBlk.ID():
			return gBlk, nil
		case missingBlk.ID():
			if !*parsed {
				return nil, errUnknownBlock
			}
			return missingBlk, nil
		default:
			return nil, errUnknownBlock
		}
	}
	sender.CantSendPushQuery = false

	missingBlk.StatusV = choices.Processing

	if err := te.Put(context.Background(), vdr, *reqID, missingBlk.Bytes()); err != nil {
		t.Fatal(err)
	}

	pref := te.Consensus.Preference()
	if pref != pendingBlk.ID() {
		t.Fatalf("Shouldn't have abandoned the pending block")
	}
}

func TestEnginePushQueryRequestIDConflict(t *testing.T) {
	vdr, _, sender, vm, te, gBlk := setupDefaultConfig(t)

	sender.Default(true)

	missingBlk := &snowman.TestBlock{
		TestDecidable: choices.TestDecidable{
			IDV:     ids.GenerateTestID(),
			StatusV: choices.Unknown,
		},
		ParentV: gBlk.ID(),
		HeightV: 1,
		BytesV:  []byte{1},
	}
	pendingBlk := &snowman.TestBlock{
		TestDecidable: choices.TestDecidable{
			IDV:     ids.GenerateTestID(),
			StatusV: choices.Processing,
		},
		ParentV: missingBlk.IDV,
		HeightV: 2,
		BytesV:  []byte{2},
	}

	parsed := new(bool)
	vm.ParseBlockF = func(b []byte) (snowman.Block, error) {
		if bytes.Equal(b, pendingBlk.Bytes()) {
			*parsed = true
			return pendingBlk, nil
		}
		return nil, errUnknownBlock
	}

	vm.GetBlockF = func(blkID ids.ID) (snowman.Block, error) {
		switch blkID {
		case gBlk.ID():
			return gBlk, nil
		case pendingBlk.ID():
			if !*parsed {
				return nil, errUnknownBlock
			}
			return pendingBlk, nil
		default:
			return nil, errUnknownBlock
		}
	}

	reqID := new(uint32)
	sender.SendGetF = func(_ context.Context, reqVdr ids.NodeID, requestID uint32, blkID ids.ID) {
		*reqID = requestID
		if reqVdr != vdr {
			t.Fatalf("Wrong validator requested")
		}
		if blkID != missingBlk.ID() {
			t.Fatalf("Wrong block requested")
		}
	}
	sender.CantSendChits = false

	if err := te.PushQuery(context.Background(), vdr, 0, pendingBlk.Bytes()); err != nil {
		t.Fatal(err)
	}

	sender.SendGetF = nil
	sender.CantSendGet = false

	if err := te.PushQuery(context.Background(), vdr, *reqID, []byte{3}); err != nil {
		t.Fatal(err)
	}

	*parsed = false
	vm.ParseBlockF = func(b []byte) (snowman.Block, error) {
		if bytes.Equal(b, missingBlk.Bytes()) {
			*parsed = true
			return missingBlk, nil
		}
		return nil, errUnknownBlock
	}
	vm.GetBlockF = func(blkID ids.ID) (snowman.Block, error) {
		switch blkID {
		case gBlk.ID():
			return gBlk, nil
		case missingBlk.ID():
			if !*parsed {
				return nil, errUnknownBlock
			}
			return missingBlk, nil
		default:
			return nil, errUnknownBlock
		}
	}
	sender.CantSendPushQuery = false

	if err := te.Put(context.Background(), vdr, *reqID, missingBlk.Bytes()); err != nil {
		t.Fatal(err)
	}

	pref := te.Consensus.Preference()
	if pref != pendingBlk.ID() {
		t.Fatalf("Shouldn't have abandoned the pending block")
	}
}

func TestEngineAggressivePolling(t *testing.T) {
	engCfg := DefaultConfigs()
	engCfg.Params.ConcurrentRepolls = 2

	vals := validators.NewSet()
	engCfg.Validators = vals

	vdr := ids.GenerateTestNodeID()
	if err := vals.AddWeight(vdr, 1); err != nil {
		t.Fatal(err)
	}

	sender := &common.SenderTest{T: t}
	engCfg.Sender = sender
	sender.Default(true)

	vm := &block.TestVM{}
	vm.T = t
	engCfg.VM = vm

	vm.Default(true)
	vm.CantSetState = false
	vm.CantSetPreference = false

	gBlk := &snowman.TestBlock{TestDecidable: choices.TestDecidable{
		IDV:     ids.GenerateTestID(),
		StatusV: choices.Accepted,
	}}

	vm.LastAcceptedF = func() (ids.ID, error) { return gBlk.ID(), nil }
	vm.GetBlockF = func(blkID ids.ID) (snowman.Block, error) {
		if blkID != gBlk.ID() {
			t.Fatalf("Wrong block requested")
		}
		return gBlk, nil
	}

	te, err := newTransitive(engCfg)
	if err != nil {
		t.Fatal(err)
	}

	if err := te.Start(0); err != nil {
		t.Fatal(err)
	}

	vm.GetBlockF = nil
	vm.LastAcceptedF = nil

	pendingBlk := &snowman.TestBlock{
		TestDecidable: choices.TestDecidable{
			IDV:     ids.GenerateTestID(),
			StatusV: choices.Processing,
		},
		ParentV: gBlk.IDV,
		HeightV: 1,
		BytesV:  []byte{1},
	}

	parsed := new(bool)
	vm.ParseBlockF = func(b []byte) (snowman.Block, error) {
		if bytes.Equal(b, pendingBlk.Bytes()) {
			*parsed = true
			return pendingBlk, nil
		}
		return nil, errUnknownBlock
	}

	vm.GetBlockF = func(blkID ids.ID) (snowman.Block, error) {
		switch blkID {
		case gBlk.ID():
			return gBlk, nil
		case pendingBlk.ID():
			if !*parsed {
				return nil, errUnknownBlock
			}
			return pendingBlk, nil
		default:
			return nil, errUnknownBlock
		}
	}

	numPushed := new(int)
	sender.SendPushQueryF = func(context.Context, ids.NodeIDSet, uint32, []byte) { *numPushed++ }

	numPulled := new(int)
	sender.SendPullQueryF = func(context.Context, ids.NodeIDSet, uint32, ids.ID) { *numPulled++ }

	if err := te.Put(context.Background(), vdr, 0, pendingBlk.Bytes()); err != nil {
		t.Fatal(err)
	}

	if *numPushed != 1 {
		t.Fatalf("Should have initially sent a push query")
	}

	if *numPulled != 1 {
		t.Fatalf("Should have sent an additional pull query")
	}
}

func TestEngineDoubleChit(t *testing.T) {
	engCfg := DefaultConfigs()
	engCfg.Params = snowball.Parameters{
		K:                       2,
		Alpha:                   2,
		BetaVirtuous:            1,
		BetaRogue:               2,
		ConcurrentRepolls:       1,
		OptimalProcessing:       1,
		MaxOutstandingItems:     1,
		MaxItemProcessingTime:   1,
		MixedQueryNumPushNonVdr: 2,
	}

	vals := validators.NewSet()
	engCfg.Validators = vals

	vdr0 := ids.GenerateTestNodeID()
	vdr1 := ids.GenerateTestNodeID()

	if err := vals.AddWeight(vdr0, 1); err != nil {
		t.Fatal(err)
	}
	if err := vals.AddWeight(vdr1, 1); err != nil {
		t.Fatal(err)
	}

	sender := &common.SenderTest{T: t}
	engCfg.Sender = sender

	sender.Default(true)

	vm := &block.TestVM{}
	vm.T = t
	engCfg.VM = vm

	vm.Default(true)
	vm.CantSetState = false
	vm.CantSetPreference = false

	gBlk := &snowman.TestBlock{TestDecidable: choices.TestDecidable{
		IDV:     ids.GenerateTestID(),
		StatusV: choices.Accepted,
	}}

	vm.LastAcceptedF = func() (ids.ID, error) { return gBlk.ID(), nil }
	vm.GetBlockF = func(id ids.ID) (snowman.Block, error) {
		if id == gBlk.ID() {
			return gBlk, nil
		}
		t.Fatalf("Unknown block")
		panic("Should have errored")
	}

	te, err := newTransitive(engCfg)
	if err != nil {
		t.Fatal(err)
	}

	if err := te.Start(0); err != nil {
		t.Fatal(err)
	}

	vm.LastAcceptedF = nil

	blk := &snowman.TestBlock{
		TestDecidable: choices.TestDecidable{
			IDV:     ids.GenerateTestID(),
			StatusV: choices.Processing,
		},
		ParentV: gBlk.IDV,
		HeightV: 1,
		BytesV:  []byte{1},
	}

	queried := new(bool)
	queryRequestID := new(uint32)
	sender.SendPushQueryF = func(_ context.Context, inVdrs ids.NodeIDSet, requestID uint32, blkBytes []byte) {
		if *queried {
			t.Fatalf("Asked multiple times")
		}
		*queried = true
		*queryRequestID = requestID
		vdrSet := ids.NodeIDSet{}
		vdrSet.Add(vdr0, vdr1)
		if !inVdrs.Equals(vdrSet) {
			t.Fatalf("Asking wrong validator for preference")
		}
		if !bytes.Equal(blk.Bytes(), blkBytes) {
			t.Fatalf("Asking for wrong block")
		}
	}

	if err := te.issue(blk); err != nil {
		t.Fatal(err)
	}

	vm.GetBlockF = func(id ids.ID) (snowman.Block, error) {
		switch id {
		case gBlk.ID():
			return gBlk, nil
		case blk.ID():
			return blk, nil
		}
		t.Fatalf("Unknown block")
		panic("Should have errored")
	}

	blkSet := []ids.ID{blk.ID()}

	if status := blk.Status(); status != choices.Processing {
		t.Fatalf("Wrong status: %s ; expected: %s", status, choices.Processing)
	}

	if err := te.Chits(context.Background(), vdr0, *queryRequestID, blkSet); err != nil {
		t.Fatal(err)
	}

	if status := blk.Status(); status != choices.Processing {
		t.Fatalf("Wrong status: %s ; expected: %s", status, choices.Processing)
	}

	if err := te.Chits(context.Background(), vdr0, *queryRequestID, blkSet); err != nil {
		t.Fatal(err)
	}

	if status := blk.Status(); status != choices.Processing {
		t.Fatalf("Wrong status: %s ; expected: %s", status, choices.Processing)
	}

	if err := te.Chits(context.Background(), vdr1, *queryRequestID, blkSet); err != nil {
		t.Fatal(err)
	}

	if status := blk.Status(); status != choices.Accepted {
		t.Fatalf("Wrong status: %s ; expected: %s", status, choices.Accepted)
	}
}

func TestEngineBuildBlockLimit(t *testing.T) {
	engCfg := DefaultConfigs()
	engCfg.Params.K = 1
	engCfg.Params.Alpha = 1
	engCfg.Params.OptimalProcessing = 1

	vals := validators.NewSet()
	engCfg.Validators = vals

	vdr := ids.GenerateTestNodeID()
	if err := vals.AddWeight(vdr, 1); err != nil {
		t.Fatal(err)
	}

	sender := &common.SenderTest{T: t}
	engCfg.Sender = sender
	sender.Default(true)

	vm := &block.TestVM{}
	vm.T = t
	engCfg.VM = vm

	vm.Default(true)
	vm.CantSetState = false
	vm.CantSetPreference = false

	gBlk := &snowman.TestBlock{TestDecidable: choices.TestDecidable{
		IDV:     Genesis,
		StatusV: choices.Accepted,
	}}

	vm.LastAcceptedF = func() (ids.ID, error) { return gBlk.ID(), nil }
	vm.GetBlockF = func(blkID ids.ID) (snowman.Block, error) {
		if blkID != gBlk.ID() {
			t.Fatalf("Wrong block requested")
		}
		return gBlk, nil
	}

	te, err := newTransitive(engCfg)
	if err != nil {
		t.Fatal(err)
	}

	if err := te.Start(0); err != nil {
		t.Fatal(err)
	}

	vm.GetBlockF = nil
	vm.LastAcceptedF = nil

	blk0 := &snowman.TestBlock{
		TestDecidable: choices.TestDecidable{
			IDV:     ids.GenerateTestID(),
			StatusV: choices.Processing,
		},
		ParentV: gBlk.IDV,
		HeightV: 1,
		BytesV:  []byte{1},
	}
	blk1 := &snowman.TestBlock{
		TestDecidable: choices.TestDecidable{
			IDV:     ids.GenerateTestID(),
			StatusV: choices.Processing,
		},
		ParentV: blk0.IDV,
		HeightV: 2,
		BytesV:  []byte{2},
	}
	blks := []snowman.Block{blk0, blk1}

	var (
		queried bool
		reqID   uint32
	)
	sender.SendPushQueryF = func(_ context.Context, inVdrs ids.NodeIDSet, rID uint32, _ []byte) {
		reqID = rID
		if queried {
			t.Fatalf("Asked multiple times")
		}
		queried = true
		vdrSet := ids.NodeIDSet{}
		vdrSet.Add(vdr)
		if !inVdrs.Equals(vdrSet) {
			t.Fatalf("Asking wrong validator for preference")
		}
	}

	vm.GetBlockF = func(blkID ids.ID) (snowman.Block, error) {
		switch blkID {
		case gBlk.ID():
			return gBlk, nil
		default:
			return nil, errUnknownBlock
		}
	}

	blkToReturn := 0
	vm.BuildBlockF = func() (snowman.Block, error) {
		if blkToReturn >= len(blks) {
			t.Fatalf("Built too many blocks")
		}
		blk := blks[blkToReturn]
		blkToReturn++
		return blk, nil
	}
	if err := te.Notify(common.PendingTxs); err != nil {
		t.Fatal(err)
	}

	if !queried {
		t.Fatalf("Should have sent a query to the peer")
	}

	queried = false
	if err := te.Notify(common.PendingTxs); err != nil {
		t.Fatal(err)
	}

	if queried {
		t.Fatalf("Shouldn't have sent a query to the peer")
	}

	vm.GetBlockF = func(blkID ids.ID) (snowman.Block, error) {
		switch blkID {
		case gBlk.ID():
			return gBlk, nil
		case blk0.ID():
			return blk0, nil
		default:
			return nil, errUnknownBlock
		}
	}

	if err := te.Chits(context.Background(), vdr, reqID, []ids.ID{blk0.ID()}); err != nil {
		t.Fatal(err)
	}

	if !queried {
		t.Fatalf("Should have sent a query to the peer")
	}
}

func TestEngineReceiveNewRejectedBlock(t *testing.T) {
	vdr, _, sender, vm, te, gBlk := setupDefaultConfig(t)

	acceptedBlk := &snowman.TestBlock{
		TestDecidable: choices.TestDecidable{
			IDV:     ids.GenerateTestID(),
			StatusV: choices.Processing,
		},
		ParentV: gBlk.ID(),
		HeightV: 1,
		BytesV:  []byte{1},
	}
	rejectedBlk := &snowman.TestBlock{
		TestDecidable: choices.TestDecidable{
			IDV:     ids.GenerateTestID(),
			StatusV: choices.Unknown,
		},
		ParentV: gBlk.ID(),
		HeightV: 1,
		BytesV:  []byte{2},
	}
	pendingBlk := &snowman.TestBlock{
		TestDecidable: choices.TestDecidable{
			IDV:     ids.GenerateTestID(),
			StatusV: choices.Processing,
		},
		ParentV: rejectedBlk.IDV,
		HeightV: 2,
		BytesV:  []byte{3},
	}

	vm.ParseBlockF = func(b []byte) (snowman.Block, error) {
		switch {
		case bytes.Equal(b, acceptedBlk.Bytes()):
			return acceptedBlk, nil
		case bytes.Equal(b, rejectedBlk.Bytes()):
			return rejectedBlk, nil
		case bytes.Equal(b, pendingBlk.Bytes()):
			return pendingBlk, nil
		default:
			t.Fatalf("Unknown block bytes")
			return nil, nil
		}
	}

	vm.GetBlockF = func(blkID ids.ID) (snowman.Block, error) {
		switch blkID {
		case gBlk.ID():
			return gBlk, nil
		case acceptedBlk.ID():
			return acceptedBlk, nil
		default:
			return nil, errUnknownBlock
		}
	}

	var (
		asked bool
		reqID uint32
	)
	sender.SendPushQueryF = func(_ context.Context, _ ids.NodeIDSet, rID uint32, blkBytes []byte) {
		asked = true
		reqID = rID
	}

	if err := te.Put(context.Background(), vdr, 0, acceptedBlk.Bytes()); err != nil {
		t.Fatal(err)
	}

	if !asked {
		t.Fatalf("Didn't query for the new block")
	}

	if err := te.Chits(context.Background(), vdr, reqID, []ids.ID{acceptedBlk.ID()}); err != nil {
		t.Fatal(err)
	}

	sender.SendPushQueryF = nil
	asked = false

	sender.SendGetF = func(_ context.Context, _ ids.NodeID, rID uint32, _ ids.ID) {
		asked = true
		reqID = rID
	}

	if err := te.Put(context.Background(), vdr, 0, pendingBlk.Bytes()); err != nil {
		t.Fatal(err)
	}

	if !asked {
		t.Fatalf("Didn't request the missing block")
	}

	rejectedBlk.StatusV = choices.Rejected

	if err := te.Put(context.Background(), vdr, reqID, rejectedBlk.Bytes()); err != nil {
		t.Fatal(err)
	}

	if te.blkReqs.Len() != 0 {
		t.Fatalf("Should have finished all requests")
	}
}

func TestEngineRejectionAmplification(t *testing.T) {
	vdr, _, sender, vm, te, gBlk := setupDefaultConfig(t)

	acceptedBlk := &snowman.TestBlock{
		TestDecidable: choices.TestDecidable{
			IDV:     ids.GenerateTestID(),
			StatusV: choices.Processing,
		},
		ParentV: gBlk.ID(),
		HeightV: 1,
		BytesV:  []byte{1},
	}
	rejectedBlk := &snowman.TestBlock{
		TestDecidable: choices.TestDecidable{
			IDV:     ids.GenerateTestID(),
			StatusV: choices.Unknown,
		},
		ParentV: gBlk.ID(),
		HeightV: 1,
		BytesV:  []byte{2},
	}
	pendingBlk := &snowman.TestBlock{
		TestDecidable: choices.TestDecidable{
			IDV:     ids.GenerateTestID(),
			StatusV: choices.Processing,
		},
		ParentV: rejectedBlk.IDV,
		HeightV: 2,
		BytesV:  []byte{3},
	}

	vm.ParseBlockF = func(b []byte) (snowman.Block, error) {
		switch {
		case bytes.Equal(b, acceptedBlk.Bytes()):
			return acceptedBlk, nil
		case bytes.Equal(b, rejectedBlk.Bytes()):
			return rejectedBlk, nil
		case bytes.Equal(b, pendingBlk.Bytes()):
			return pendingBlk, nil
		default:
			t.Fatalf("Unknown block bytes")
			return nil, nil
		}
	}

	vm.GetBlockF = func(blkID ids.ID) (snowman.Block, error) {
		switch blkID {
		case gBlk.ID():
			return gBlk, nil
		case acceptedBlk.ID():
			return acceptedBlk, nil
		default:
			return nil, errUnknownBlock
		}
	}

	var (
		queried bool
		reqID   uint32
	)
	sender.SendPushQueryF = func(_ context.Context, _ ids.NodeIDSet, rID uint32, _ []byte) {
		queried = true
		reqID = rID
	}

	if err := te.Put(context.Background(), vdr, 0, acceptedBlk.Bytes()); err != nil {
		t.Fatal(err)
	}

	if !queried {
		t.Fatalf("Didn't query for the new block")
	}

	vm.GetBlockF = func(blkID ids.ID) (snowman.Block, error) {
		switch blkID {
		case gBlk.ID():
			return gBlk, nil
		case acceptedBlk.ID():
			return acceptedBlk, nil
		default:
			return nil, errUnknownBlock
		}
	}

	if err := te.Chits(context.Background(), vdr, reqID, []ids.ID{acceptedBlk.ID()}); err != nil {
		t.Fatal(err)
	}

	if !te.Consensus.Finalized() {
		t.Fatalf("Should have finalized the consensus instance")
	}

	queried = false
	var asked bool
	sender.SendPushQueryF = func(context.Context, ids.NodeIDSet, uint32, []byte) {
		queried = true
	}
	sender.SendGetF = func(_ context.Context, _ ids.NodeID, rID uint32, blkID ids.ID) {
		asked = true
		reqID = rID

		if blkID != rejectedBlk.ID() {
			t.Fatalf("requested %s but should have requested %s", blkID, rejectedBlk.ID())
		}
	}

	if err := te.Put(context.Background(), vdr, 0, pendingBlk.Bytes()); err != nil {
		t.Fatal(err)
	}

	if queried {
		t.Fatalf("Queried for the pending block")
	}
	if !asked {
		t.Fatalf("Should have asked for the missing block")
	}

	rejectedBlk.StatusV = choices.Processing
	if err := te.Put(context.Background(), vdr, reqID, rejectedBlk.Bytes()); err != nil {
		t.Fatal(err)
	}

	if queried {
		t.Fatalf("Queried for the rejected block")
	}
}

// Test that the node will not issue a block into consensus that it knows will
// be rejected because the parent is rejected.
func TestEngineTransitiveRejectionAmplificationDueToRejectedParent(t *testing.T) {
	vdr, _, sender, vm, te, gBlk := setupDefaultConfig(t)

	acceptedBlk := &snowman.TestBlock{
		TestDecidable: choices.TestDecidable{
			IDV:     ids.GenerateTestID(),
			StatusV: choices.Processing,
		},
		ParentV: gBlk.ID(),
		HeightV: 1,
		BytesV:  []byte{1},
	}
	rejectedBlk := &snowman.TestBlock{
		TestDecidable: choices.TestDecidable{
			IDV:     ids.GenerateTestID(),
			StatusV: choices.Rejected,
		},
		ParentV: gBlk.ID(),
		HeightV: 1,
		BytesV:  []byte{2},
	}
	pendingBlk := &snowman.TestBlock{
		TestDecidable: choices.TestDecidable{
			IDV:     ids.GenerateTestID(),
			RejectV: errors.New("shouldn't have issued to consensus"),
			StatusV: choices.Processing,
		},
		ParentV: rejectedBlk.IDV,
		HeightV: 2,
		BytesV:  []byte{3},
	}

	vm.ParseBlockF = func(b []byte) (snowman.Block, error) {
		switch {
		case bytes.Equal(b, acceptedBlk.Bytes()):
			return acceptedBlk, nil
		case bytes.Equal(b, rejectedBlk.Bytes()):
			return rejectedBlk, nil
		case bytes.Equal(b, pendingBlk.Bytes()):
			return pendingBlk, nil
		default:
			t.Fatalf("Unknown block bytes")
			return nil, nil
		}
	}

	vm.GetBlockF = func(blkID ids.ID) (snowman.Block, error) {
		switch blkID {
		case gBlk.ID():
			return gBlk, nil
		case acceptedBlk.ID():
			return acceptedBlk, nil
		case rejectedBlk.ID():
			return rejectedBlk, nil
		default:
			return nil, errUnknownBlock
		}
	}

	var (
		queried bool
		reqID   uint32
	)
	sender.SendPushQueryF = func(_ context.Context, _ ids.NodeIDSet, rID uint32, _ []byte) {
		queried = true
		reqID = rID
	}

	if err := te.Put(context.Background(), vdr, 0, acceptedBlk.Bytes()); err != nil {
		t.Fatal(err)
	}

	if !queried {
		t.Fatalf("Didn't query for the new block")
	}

	if err := te.Chits(context.Background(), vdr, reqID, []ids.ID{acceptedBlk.ID()}); err != nil {
		t.Fatal(err)
	}

	if !te.Consensus.Finalized() {
		t.Fatalf("Should have finalized the consensus instance")
	}

	if err := te.Put(context.Background(), vdr, 0, pendingBlk.Bytes()); err != nil {
		t.Fatal(err)
	}

	if !te.Consensus.Finalized() {
		t.Fatalf("Should have finalized the consensus instance")
	}

	if len(te.pending) != 0 {
		t.Fatalf("Shouldn't have any pending blocks")
	}
}

// Test that the node will not issue a block into consensus that it knows will
// be rejected because the parent is failing verification.
func TestEngineTransitiveRejectionAmplificationDueToInvalidParent(t *testing.T) {
	vdr, _, sender, vm, te, gBlk := setupDefaultConfig(t)

	acceptedBlk := &snowman.TestBlock{
		TestDecidable: choices.TestDecidable{
			IDV:     ids.GenerateTestID(),
			StatusV: choices.Processing,
		},
		ParentV: gBlk.ID(),
		HeightV: 1,
		BytesV:  []byte{1},
	}
	rejectedBlk := &snowman.TestBlock{
		TestDecidable: choices.TestDecidable{
			IDV:     ids.GenerateTestID(),
			StatusV: choices.Processing,
		},
		ParentV: gBlk.ID(),
		HeightV: 1,
		VerifyV: errors.New("invalid"),
		BytesV:  []byte{2},
	}
	pendingBlk := &snowman.TestBlock{
		TestDecidable: choices.TestDecidable{
			IDV:     ids.GenerateTestID(),
			RejectV: errors.New("shouldn't have issued to consensus"),
			StatusV: choices.Processing,
		},
		ParentV: rejectedBlk.IDV,
		HeightV: 2,
		BytesV:  []byte{3},
	}

	vm.ParseBlockF = func(b []byte) (snowman.Block, error) {
		switch {
		case bytes.Equal(b, acceptedBlk.Bytes()):
			return acceptedBlk, nil
		case bytes.Equal(b, rejectedBlk.Bytes()):
			return rejectedBlk, nil
		case bytes.Equal(b, pendingBlk.Bytes()):
			return pendingBlk, nil
		default:
			t.Fatalf("Unknown block bytes")
			return nil, nil
		}
	}

	vm.GetBlockF = func(blkID ids.ID) (snowman.Block, error) {
		switch blkID {
		case gBlk.ID():
			return gBlk, nil
		default:
			return nil, errUnknownBlock
		}
	}

	var (
		queried bool
		reqID   uint32
	)
	sender.SendPushQueryF = func(_ context.Context, _ ids.NodeIDSet, rID uint32, blkBytes []byte) {
		queried = true
		reqID = rID
	}

	if err := te.Put(context.Background(), vdr, 0, acceptedBlk.Bytes()); err != nil {
		t.Fatal(err)
	}

	if !queried {
		t.Fatalf("Didn't query for the new block")
	}

	vm.GetBlockF = func(blkID ids.ID) (snowman.Block, error) {
		switch blkID {
		case gBlk.ID():
			return gBlk, nil
		case rejectedBlk.ID():
			return rejectedBlk, nil
		case acceptedBlk.ID():
			return acceptedBlk, nil
		default:
			return nil, errUnknownBlock
		}
	}

	if err := te.Chits(context.Background(), vdr, reqID, []ids.ID{acceptedBlk.ID()}); err != nil {
		t.Fatal(err)
	}

	if !te.Consensus.Finalized() {
		t.Fatalf("Should have finalized the consensus instance")
	}

	if err := te.Put(context.Background(), vdr, 0, pendingBlk.Bytes()); err != nil {
		t.Fatal(err)
	}

	if !te.Consensus.Finalized() {
		t.Fatalf("Should have finalized the consensus instance")
	}

	if len(te.pending) != 0 {
		t.Fatalf("Shouldn't have any pending blocks")
	}
}

// Test that the node will not gossip a block that isn't preferred.
func TestEngineNonPreferredAmplification(t *testing.T) {
	vdr, _, sender, vm, te, gBlk := setupDefaultConfig(t)

	preferredBlk := &snowman.TestBlock{
		TestDecidable: choices.TestDecidable{
			IDV:     ids.GenerateTestID(),
			StatusV: choices.Processing,
		},
		ParentV: gBlk.ID(),
		HeightV: 1,
		BytesV:  []byte{1},
	}
	nonPreferredBlk := &snowman.TestBlock{
		TestDecidable: choices.TestDecidable{
			IDV:     ids.GenerateTestID(),
			StatusV: choices.Processing,
		},
		ParentV: gBlk.ID(),
		HeightV: 1,
		BytesV:  []byte{2},
	}

	vm.ParseBlockF = func(b []byte) (snowman.Block, error) {
		switch {
		case bytes.Equal(b, preferredBlk.Bytes()):
			return preferredBlk, nil
		case bytes.Equal(b, nonPreferredBlk.Bytes()):
			return nonPreferredBlk, nil
		default:
			t.Fatalf("Unknown block bytes")
			return nil, nil
		}
	}

	vm.GetBlockF = func(blkID ids.ID) (snowman.Block, error) {
		switch blkID {
		case gBlk.ID():
			return gBlk, nil
		default:
			return nil, errUnknownBlock
		}
	}

	sender.SendPushQueryF = func(_ context.Context, _ ids.NodeIDSet, _ uint32, blkBytes []byte) {
		if bytes.Equal(nonPreferredBlk.Bytes(), blkBytes) {
			t.Fatalf("gossiped non-preferred block")
		}
	}
	sender.SendPullQueryF = func(_ context.Context, _ ids.NodeIDSet, _ uint32, blkID ids.ID) {
		if blkID == nonPreferredBlk.ID() {
			t.Fatalf("gossiped non-preferred block")
		}
	}

	if err := te.Put(context.Background(), vdr, 0, preferredBlk.Bytes()); err != nil {
		t.Fatal(err)
	}

	if err := te.Put(context.Background(), vdr, 0, nonPreferredBlk.Bytes()); err != nil {
		t.Fatal(err)
	}
}

// Test that in the following scenario, if block B fails verification, votes
// will still be bubbled through to the valid block A. This is a regression test
// to ensure that the consensus engine correctly handles the case that votes can
// be bubbled correctly through a block that cannot pass verification until one
// of its ancestors has been marked as accepted.
//  G
//  |
//  A
//  |
//  B
func TestEngineBubbleVotesThroughInvalidBlock(t *testing.T) {
	vdr, _, sender, vm, te, gBlk := setupDefaultConfig(t)

	// [blk1] is a child of [gBlk] and currently passes verification
	blk1 := &snowman.TestBlock{
		TestDecidable: choices.TestDecidable{
			IDV:     ids.GenerateTestID(),
			StatusV: choices.Processing,
		},
		ParentV: gBlk.ID(),
		HeightV: 1,
		BytesV:  []byte{1},
	}
	// [blk2] is a child of [blk1] and cannot pass verification until [blk1]
	// has been marked as accepted.
	blk2 := &snowman.TestBlock{
		TestDecidable: choices.TestDecidable{
			IDV:     ids.GenerateTestID(),
			StatusV: choices.Processing,
		},
		ParentV: blk1.ID(),
		HeightV: 2,
		BytesV:  []byte{2},
		VerifyV: errors.New("blk2 does not pass verification until after blk1 is accepted"),
	}

	// The VM should be able to parse [blk1] and [blk2]
	vm.ParseBlockF = func(b []byte) (snowman.Block, error) {
		switch {
		case bytes.Equal(b, blk1.Bytes()):
			return blk1, nil
		case bytes.Equal(b, blk2.Bytes()):
			return blk2, nil
		default:
			t.Fatalf("Unknown block bytes")
			return nil, nil
		}
	}

	// The VM should only be able to retrieve [gBlk] from storage
	// TODO GetBlockF should be updated after blocks are verified/accepted
	vm.GetBlockF = func(blkID ids.ID) (snowman.Block, error) {
		switch blkID {
		case gBlk.ID():
			return gBlk, nil
		default:
			return nil, errUnknownBlock
		}
	}

	asked := new(bool)
	reqID := new(uint32)
	sender.SendGetF = func(_ context.Context, inVdr ids.NodeID, requestID uint32, blkID ids.ID) {
		*reqID = requestID
		if *asked {
			t.Fatalf("Asked multiple times")
		}
		if blkID != blk1.ID() {
			t.Fatalf("Expected engine to request blk1")
		}
		if inVdr != vdr {
			t.Fatalf("Expected engine to request blk2 from vdr")
		}
		*asked = true
	}
	// Receive Gossip message for [blk2] first and expect the sender to issue a Get request for
	// its ancestor: [blk1].
	if err := te.Put(context.Background(), vdr, constants.GossipMsgRequestID, blk2.Bytes()); err != nil {
		t.Fatal(err)
	}

	if !*asked {
		t.Fatalf("Didn't ask for missing blk1")
	}

	// Prepare to PushQuery [blk1] after our Get request is fulfilled. We should not PushQuery
	// [blk2] since it currently fails verification.
	queried := new(bool)
	queryRequestID := new(uint32)
	sender.SendPushQueryF = func(_ context.Context, inVdrs ids.NodeIDSet, requestID uint32, blkBytes []byte) {
		if *queried {
			t.Fatalf("Asked multiple times")
		}
		*queried = true
		*queryRequestID = requestID
		vdrSet := ids.NodeIDSet{}
		vdrSet.Add(vdr)
		if !inVdrs.Equals(vdrSet) {
			t.Fatalf("Asking wrong validator for preference")
		}
		if !bytes.Equal(blk1.Bytes(), blkBytes) {
			t.Fatalf("Asking for wrong block")
		}
	}

	// Answer the request, this should allow [blk1] to be issued and cause [blk2] to
	// fail verification.
	if err := te.Put(context.Background(), vdr, *reqID, blk1.Bytes()); err != nil {
		t.Fatal(err)
	}

	// now blk1 is verified, vm can return it
	vm.GetBlockF = func(blkID ids.ID) (snowman.Block, error) {
		switch blkID {
		case gBlk.ID():
			return gBlk, nil
		case blk1.ID():
			return blk1, nil
		default:
			return nil, errUnknownBlock
		}
	}

	if !*queried {
		t.Fatalf("Didn't ask for preferences regarding blk1")
	}

	sendReqID := new(uint32)
	reqVdr := new(ids.NodeID)
	// Update GetF to produce a more detailed error message in the case that receiving a Chits
	// message causes us to send another Get request.
	sender.SendGetF = func(_ context.Context, inVdr ids.NodeID, requestID uint32, blkID ids.ID) {
		switch blkID {
		case blk1.ID():
			t.Fatal("Unexpectedly sent a Get request for blk1")
		case blk2.ID():
			*sendReqID = requestID
			*reqVdr = inVdr
			return
		default:
			t.Fatal("Unexpectedly sent a Get request for unknown block")
		}
	}

	sender.SendPullQueryF = func(_ context.Context, _ ids.NodeIDSet, _ uint32, blkID ids.ID) {
		switch blkID {
		case blk1.ID():
			t.Fatal("Unexpectedly sent a PullQuery request for blk1")
		case blk2.ID():
			t.Fatal("Unexpectedly sent a PullQuery request for blk2")
		default:
			t.Fatal("Unexpectedly sent a PullQuery request for unknown block")
		}
	}

	// Now we are expecting a Chits message, and we receive it for blk2 instead of blk1
	// The votes should be bubbled through blk2 despite the fact that it is failing verification.
	if err := te.Chits(context.Background(), vdr, *queryRequestID, []ids.ID{blk2.ID()}); err != nil {
		t.Fatal(err)
	}

	if err := te.Put(context.Background(), *reqVdr, *sendReqID, blk2.Bytes()); err != nil {
		t.Fatal(err)
	}

	// The vote should be bubbled through [blk2], such that [blk1] gets marked as Accepted.
	if blk1.Status() != choices.Accepted {
		t.Fatalf("Expected blk1 to be Accepted, but found status: %s", blk1.Status())
	}

	// Now that [blk1] has been marked as Accepted, [blk2] can pass verification.
	blk2.VerifyV = nil
	vm.GetBlockF = func(blkID ids.ID) (snowman.Block, error) {
		switch blkID {
		case gBlk.ID():
			return gBlk, nil
		case blk1.ID():
			return blk1, nil
		case blk2.ID():
			return blk2, nil
		default:
			return nil, errUnknownBlock
		}
	}
	*queried = false
	// Prepare to PushQuery [blk2] after receiving a Gossip message with [blk2].
	sender.SendPushQueryF = func(_ context.Context, inVdrs ids.NodeIDSet, requestID uint32, blkBytes []byte) {
		if *queried {
			t.Fatalf("Asked multiple times")
		}
		*queried = true
		*queryRequestID = requestID
		vdrSet := ids.NodeIDSet{}
		vdrSet.Add(vdr)
		if !inVdrs.Equals(vdrSet) {
			t.Fatalf("Asking wrong validator for preference")
		}
		if !bytes.Equal(blk2.Bytes(), blkBytes) {
			t.Fatalf("Asking for wrong block")
		}
	}
	// Expect that the Engine will send a PushQuery after receiving this Gossip message for [blk2].
	if err := te.Put(context.Background(), vdr, constants.GossipMsgRequestID, blk2.Bytes()); err != nil {
		t.Fatal(err)
	}

	if !*queried {
		t.Fatalf("Didn't ask for preferences regarding blk2")
	}

	// After a single vote for [blk2], it should be marked as accepted.
	if err := te.Chits(context.Background(), vdr, *queryRequestID, []ids.ID{blk2.ID()}); err != nil {
		t.Fatal(err)
	}

	if blk2.Status() != choices.Accepted {
		t.Fatalf("Expected blk2 to be Accepted, but found status: %s", blk2.Status())
	}
}

// Test that in the following scenario, if block B fails verification, votes
// will still be bubbled through from block C to the valid block A. This is a
// regression test to ensure that the consensus engine correctly handles the
// case that votes can be bubbled correctly through a chain that cannot pass
// verification until one of its ancestors has been marked as accepted.
//  G
//  |
//  A
//  |
//  B
//  |
//  C
func TestEngineBubbleVotesThroughInvalidChain(t *testing.T) {
	vdr, _, sender, vm, te, gBlk := setupDefaultConfig(t)

	// [blk1] is a child of [gBlk] and currently passes verification
	blk1 := &snowman.TestBlock{
		TestDecidable: choices.TestDecidable{
			IDV:     ids.GenerateTestID(),
			StatusV: choices.Processing,
		},
		ParentV: gBlk.ID(),
		HeightV: 1,
		BytesV:  []byte{1},
	}
	// [blk2] is a child of [blk1] and cannot pass verification until [blk1]
	// has been marked as accepted.
	blk2 := &snowman.TestBlock{
		TestDecidable: choices.TestDecidable{
			IDV:     ids.GenerateTestID(),
			StatusV: choices.Processing,
		},
		ParentV: blk1.ID(),
		HeightV: 2,
		BytesV:  []byte{2},
		VerifyV: errors.New("blk2 does not pass verification until after blk1 is accepted"),
	}
	// [blk3] is a child of [blk2] and will not attempt to be issued until
	// [blk2] has successfully been verified.
	blk3 := &snowman.TestBlock{
		TestDecidable: choices.TestDecidable{
			IDV:     ids.GenerateTestID(),
			StatusV: choices.Processing,
		},
		ParentV: blk2.ID(),
		HeightV: 3,
		BytesV:  []byte{3},
	}

	// The VM should be able to parse [blk1], [blk2], and [blk3]
	vm.ParseBlockF = func(b []byte) (snowman.Block, error) {
		switch {
		case bytes.Equal(b, blk1.Bytes()):
			return blk1, nil
		case bytes.Equal(b, blk2.Bytes()):
			return blk2, nil
		case bytes.Equal(b, blk3.Bytes()):
			return blk3, nil
		default:
			t.Fatalf("Unknown block bytes")
			return nil, nil
		}
	}

	// The VM should be able to retrieve [gBlk] and [blk1] from storage
	vm.GetBlockF = func(blkID ids.ID) (snowman.Block, error) {
		switch blkID {
		case gBlk.ID():
			return gBlk, nil
		case blk1.ID():
			return blk1, nil
		default:
			return nil, errUnknownBlock
		}
	}

	asked := new(bool)
	reqID := new(uint32)
	sender.SendGetF = func(_ context.Context, inVdr ids.NodeID, requestID uint32, blkID ids.ID) {
		*reqID = requestID
		if *asked {
			t.Fatalf("Asked multiple times")
		}
		if blkID != blk2.ID() {
			t.Fatalf("Expected engine to request blk2")
		}
		if inVdr != vdr {
			t.Fatalf("Expected engine to request blk2 from vdr")
		}
		*asked = true
	}
	// Receive Gossip message for [blk3] first and expect the sender to issue a
	// Get request for its ancestor: [blk2].
	if err := te.Put(context.Background(), vdr, constants.GossipMsgRequestID, blk3.Bytes()); err != nil {
		t.Fatal(err)
	}

	if !*asked {
		t.Fatalf("Didn't ask for missing blk2")
	}

	// Prepare to PushQuery [blk1] after our request for [blk2] is fulfilled.
	// We should not PushQuery [blk2] since it currently fails verification.
	// We should not PushQuery [blk3] because [blk2] wasn't issued.
	queried := new(bool)
	queryRequestID := new(uint32)
	sender.SendPushQueryF = func(_ context.Context, inVdrs ids.NodeIDSet, requestID uint32, blkBytes []byte) {
		if *queried {
			t.Fatalf("Asked multiple times")
		}
		*queried = true
		*queryRequestID = requestID
		vdrSet := ids.NodeIDSet{}
		vdrSet.Add(vdr)
		if !inVdrs.Equals(vdrSet) {
			t.Fatalf("Asking wrong validator for preference")
		}
		if !bytes.Equal(blk1.Bytes(), blkBytes) {
			t.Fatalf("Asking for wrong block")
		}
	}

	// Answer the request, this should result in [blk1] being issued as well.
	if err := te.Put(context.Background(), vdr, *reqID, blk2.Bytes()); err != nil {
		t.Fatal(err)
	}

	if !*queried {
		t.Fatalf("Didn't ask for preferences regarding blk1")
	}

	sendReqID := new(uint32)
	reqVdr := new(ids.NodeID)
	// Update GetF to produce a more detailed error message in the case that receiving a Chits
	// message causes us to send another Get request.
	sender.SendGetF = func(_ context.Context, inVdr ids.NodeID, requestID uint32, blkID ids.ID) {
		switch blkID {
		case blk1.ID():
			t.Fatal("Unexpectedly sent a Get request for blk1")
		case blk2.ID():
			t.Logf("sending get for blk2 with %d", requestID)
			*sendReqID = requestID
			*reqVdr = inVdr
			return
		case blk3.ID():
			t.Logf("sending get for blk3 with %d", requestID)
			*sendReqID = requestID
			*reqVdr = inVdr
			return
		default:
			t.Fatal("Unexpectedly sent a Get request for unknown block")
		}
	}

	sender.SendPullQueryF = func(_ context.Context, _ ids.NodeIDSet, _ uint32, blkID ids.ID) {
		switch blkID {
		case blk1.ID():
			t.Fatal("Unexpectedly sent a PullQuery request for blk1")
		case blk2.ID():
			t.Fatal("Unexpectedly sent a PullQuery request for blk2")
		case blk3.ID():
			t.Fatal("Unexpectedly sent a PullQuery request for blk3")
		default:
			t.Fatal("Unexpectedly sent a PullQuery request for unknown block")
		}
	}

	// Now we are expecting a Chits message, and we receive it for [blk3]
	// instead of blk1. This will cause the node to again request [blk3].
	if err := te.Chits(context.Background(), vdr, *queryRequestID, []ids.ID{blk3.ID()}); err != nil {
		t.Fatal(err)
	}

	// Drop the re-request for blk3 to cause the poll to termindate. The votes
	// should be bubbled through blk3 despite the fact that it hasn't been
	// issued.
	if err := te.GetFailed(context.Background(), *reqVdr, *sendReqID); err != nil {
		t.Fatal(err)
	}

	// The vote should be bubbled through [blk3] and [blk2] such that [blk1]
	// gets marked as Accepted.
	if blk1.Status() != choices.Accepted {
		t.Fatalf("Expected blk1 to be Accepted, but found status: %s", blk1.Status())
	}
}

func TestMixedQueryNumPushSet(t *testing.T) {
	for i := 0; i < 3; i++ {
		t.Run(
			fmt.Sprint(i),
			func(t *testing.T) {
				engCfg := DefaultConfigs()
				engCfg.Params.MixedQueryNumPushVdr = i
				te, err := newTransitive(engCfg)
				if err != nil {
					t.Fatal(err)
				}
				if te.Params.MixedQueryNumPushVdr != i {
					t.Fatalf("expected to push query %v validators but got %v", i, te.Config.Params.MixedQueryNumPushVdr)
				}
			},
		)
	}
}

func TestSendMixedQuery(t *testing.T) {
	type test struct {
		isVdr bool
	}
	tests := []test{
		{isVdr: true},
		{isVdr: false},
	}
	for _, tt := range tests {
		t.Run(
			fmt.Sprintf("is validator: %v", tt.isVdr),
			func(t *testing.T) {
				engConfig := DefaultConfigs()
				commonCfg := common.DefaultConfigTest()
				// Override the parameters k and MixedQueryNumPushNonVdr,
				// and update the validator set to have k validators.
				engConfig.Params.Alpha = 12
				engConfig.Params.MixedQueryNumPushNonVdr = 12
				engConfig.Params.MixedQueryNumPushVdr = 14
				engConfig.Params.K = 20
				_, vdrSet, sender, vm, te, gBlk := setup(t, commonCfg, engConfig)

				vdrsList := []validators.Validator{}
				vdrs := ids.NodeIDSet{}
				for i := 0; i < te.Config.Params.K; i++ {
					vdr := ids.GenerateTestNodeID()
					vdrs.Add(vdr)
					vdrsList = append(vdrsList, validators.NewValidator(vdr, 1))
				}
				if tt.isVdr {
					vdrs.Add(te.Ctx.NodeID)
					vdrsList = append(vdrsList, validators.NewValidator(te.Ctx.NodeID, 1))
				}
				if err := vdrSet.Set(vdrsList); err != nil {
					t.Fatal(err)
				}

				// [blk1] is a child of [gBlk] and passes verification
				blk1 := &snowman.TestBlock{
					TestDecidable: choices.TestDecidable{
						IDV:     ids.GenerateTestID(),
						StatusV: choices.Processing,
					},
					ParentV: gBlk.ID(),
					HeightV: 1,
					BytesV:  []byte{1},
				}

				// The VM should be able to parse [blk1]
				vm.ParseBlockF = func(b []byte) (snowman.Block, error) {
					switch {
					case bytes.Equal(b, blk1.Bytes()):
						return blk1, nil
					default:
						t.Fatalf("Unknown block bytes")
						return nil, nil
					}
				}

				// The VM should only be able to retrieve [gBlk] from storage
				vm.GetBlockF = func(blkID ids.ID) (snowman.Block, error) {
					switch blkID {
					case gBlk.ID():
						return gBlk, nil
					default:
						return nil, errUnknownBlock
					}
				}

				pullQuerySent := new(bool)
				pullQueryReqID := new(uint32)
				pullQueriedVdrs := ids.NodeIDSet{}
				sender.SendPullQueryF = func(_ context.Context, inVdrs ids.NodeIDSet, requestID uint32, blkID ids.ID) {
					switch {
					case *pullQuerySent:
						t.Fatalf("Asked multiple times")
					case blkID != blk1.ID():
						t.Fatalf("Expected engine to request blk1")
					}
					pullQueriedVdrs.Union(inVdrs)
					*pullQuerySent = true
					*pullQueryReqID = requestID
				}

				pushQuerySent := new(bool)
				pushQueryReqID := new(uint32)
				pushQueriedVdrs := ids.NodeIDSet{}
				sender.SendPushQueryF = func(_ context.Context, inVdrs ids.NodeIDSet, requestID uint32, blkBytes []byte) {
					switch {
					case *pushQuerySent:
						t.Fatal("Asked multiple times")
					case !bytes.Equal(blkBytes, blk1.Bytes()):
						t.Fatal("got unexpected block bytes instead of blk1")
					}
					*pushQuerySent = true
					*pushQueryReqID = requestID
					pushQueriedVdrs.Union(inVdrs)
				}

				// Give the engine blk1. It should insert it into consensus and send a mixed query
				// consisting of 12 push queries and 8 pull queries.
				if err := te.Put(context.Background(), vdrSet.List()[0].ID(), constants.GossipMsgRequestID, blk1.Bytes()); err != nil {
					t.Fatal(err)
				}

				switch {
				case !*pullQuerySent:
					t.Fatal("expected us to send pull queries")
				case !*pushQuerySent:
					t.Fatal("expected us to send push queries")
				case *pushQueryReqID != *pullQueryReqID:
					t.Fatalf("expected equal push query (%v) and pull query (%v) req IDs", *pushQueryReqID, *pullQueryReqID)
				case pushQueriedVdrs.Len()+pullQueriedVdrs.Len() != te.Config.Params.K:
					t.Fatalf("expected num push queried (%d) + num pull queried (%d) to be %d", pushQueriedVdrs.Len(), pullQueriedVdrs.Len(), te.Config.Params.K)
				case !tt.isVdr && pushQueriedVdrs.Len() != te.Params.MixedQueryNumPushNonVdr:
					t.Fatalf("expected num push queried (%d) to be %d", pushQueriedVdrs.Len(), te.Params.MixedQueryNumPushNonVdr)
				case tt.isVdr && pushQueriedVdrs.Len() != te.Params.MixedQueryNumPushVdr:
					t.Fatalf("expected num push queried (%d) to be %d", pushQueriedVdrs.Len(), te.Params.MixedQueryNumPushVdr)
				}

				pullQueriedVdrs.Union(pushQueriedVdrs) // Now this holds all queried validators (push and pull)
				for vdr := range pullQueriedVdrs {
					if !vdrs.Contains(vdr) {
						t.Fatalf("got unexpected vdr %v", vdr)
					}
				}
			})
	}
}

func TestEngineBuildBlockWithCachedNonVerifiedParent(t *testing.T) {
	require := require.New(t)
	vdr, _, sender, vm, te, gBlk := setupDefaultConfig(t)

	sender.Default(true)

	grandParentBlk := &snowman.TestBlock{
		TestDecidable: choices.TestDecidable{
			IDV:     ids.GenerateTestID(),
			StatusV: choices.Processing,
		},
		ParentV: gBlk.ID(),
		HeightV: 1,
		BytesV:  []byte{1},
	}

	parentBlkA := &snowman.TestBlock{
		TestDecidable: choices.TestDecidable{
			IDV:     ids.GenerateTestID(),
			StatusV: choices.Processing,
		},
		ParentV: grandParentBlk.ID(),
		HeightV: 2,
		VerifyV: errors.New(""), // Reports as invalid
		BytesV:  []byte{2},
	}

	// Note that [parentBlkB] has the same [ID()] as [parentBlkA];
	// it's a different instantiation of the same block.
	parentBlkB := &snowman.TestBlock{
		TestDecidable: choices.TestDecidable{
			IDV:     parentBlkA.IDV,
			StatusV: choices.Processing,
		},
		ParentV: parentBlkA.ParentV,
		HeightV: parentBlkA.HeightV,
		BytesV:  parentBlkA.BytesV,
	}

	// Child of [parentBlkA]/[parentBlkB]
	childBlk := &snowman.TestBlock{
		TestDecidable: choices.TestDecidable{
			IDV:     ids.GenerateTestID(),
			StatusV: choices.Processing,
		},
		ParentV: parentBlkA.ID(),
		HeightV: 3,
		BytesV:  []byte{3},
	}

	vm.ParseBlockF = func(b []byte) (snowman.Block, error) {
		require.Equal(grandParentBlk.BytesV, b)
		return grandParentBlk, nil
	}

	vm.GetBlockF = func(blkID ids.ID) (snowman.Block, error) {
		switch blkID {
		case gBlk.ID():
			return gBlk, nil
		case grandParentBlk.IDV:
			return grandParentBlk, nil
		default:
			return nil, errUnknownBlock
		}
	}

	queryRequestGPID := new(uint32)
	sender.SendPushQueryF = func(_ context.Context, _ ids.NodeIDSet, requestID uint32, blkBytes []byte) {
		require.Equal(grandParentBlk.Bytes(), blkBytes)
		*queryRequestGPID = requestID
	}

	// Give the engine the grandparent
	err := te.Put(context.Background(), vdr, 0, grandParentBlk.BytesV)
	require.NoError(err)

	vm.ParseBlockF = func(b []byte) (snowman.Block, error) {
		require.Equal(parentBlkA.BytesV, b)
		return parentBlkA, nil
	}

	// Give the node [parentBlkA]/[parentBlkB].
	// When it's parsed we get [parentBlkA] (not [parentBlkB]).
	// [parentBlkA] fails verification and gets put into [te.nonVerifiedCache].
	err = te.Put(context.Background(), vdr, 0, parentBlkA.BytesV)
	require.NoError(err)

	vm.ParseBlockF = func(b []byte) (snowman.Block, error) {
		require.Equal(parentBlkB.BytesV, b)
		return parentBlkB, nil
	}

	vm.GetBlockF = func(blkID ids.ID) (snowman.Block, error) {
		switch blkID {
		case gBlk.ID():
			return gBlk, nil
		case grandParentBlk.IDV:
			return grandParentBlk, nil
		case parentBlkB.IDV:
			return parentBlkB, nil
		default:
			return nil, errUnknownBlock
		}
	}

	queryRequestAID := new(uint32)
	sender.SendPushQueryF = func(_ context.Context, _ ids.NodeIDSet, requestID uint32, blkBytes []byte) {
		require.Equal(parentBlkA.Bytes(), blkBytes)
		*queryRequestAID = requestID
	}
	sender.CantSendPullQuery = false

	// Give the engine [parentBlkA]/[parentBlkB] again.
	// This time when we parse it we get [parentBlkB] (not [parentBlkA]).
	// When we fetch it using [GetBlockF] we get [parentBlkB].
	// Note that [parentBlkB] doesn't fail verification and is issued into consensus.
	// This evicts [parentBlkA] from [te.nonVerifiedCache].
	err = te.Put(context.Background(), vdr, 0, parentBlkA.BytesV)
	require.NoError(err)

	// Give 2 chits for [parentBlkA]/[parentBlkB]
	err = te.Chits(context.Background(), vdr, *queryRequestAID, []ids.ID{parentBlkB.IDV})
	require.NoError(err)

	err = te.Chits(context.Background(), vdr, *queryRequestGPID, []ids.ID{parentBlkB.IDV})
	require.NoError(err)

	// Assert that the blocks' statuses are correct.
	// The evicted [parentBlkA] shouldn't be changed.
	require.Equal(choices.Processing, parentBlkA.Status())
	require.Equal(choices.Accepted, parentBlkB.Status())

	vm.BuildBlockF = func() (snowman.Block, error) {
		return childBlk, nil
	}

	sentQuery := new(bool)
	sender.SendPushQueryF = func(context.Context, ids.NodeIDSet, uint32, []byte) {
		*sentQuery = true
	}

	// Should issue a new block and send a query for it.
	err = te.Notify(common.PendingTxs)
	require.NoError(err)
	require.True(*sentQuery)
}<|MERGE_RESOLUTION|>--- conflicted
+++ resolved
@@ -1153,7 +1153,7 @@
 	}
 
 	var reqID uint32
-	sender.SendPushQueryF = func(_ ids.NodeIDSet, requestID uint32, _ []byte) {
+	sender.SendPushQueryF = func(_ context.Context, _ ids.NodeIDSet, requestID uint32, _ []byte) {
 		reqID = requestID
 	}
 
@@ -1166,27 +1166,18 @@
 		return nil, errUnknownBlock
 	}
 
-<<<<<<< HEAD
-	reqID := new(uint32)
 	sender.SendGetF = func(_ context.Context, _ ids.NodeID, requestID uint32, _ ids.ID) {
-		*reqID = requestID
-	}
-
-	if err := te.Chits(context.Background(), vdr, 0, []ids.ID{fakeBlkID}); err != nil {
-		t.Fatal(err)
-=======
-	sender.SendGetF = func(_ ids.NodeID, requestID uint32, _ ids.ID) {
 		reqID = requestID
 	}
 
 	// Register a voter dependency on an unknown block.
-	err = te.Chits(vdr, reqID, []ids.ID{fakeBlkID})
+	err = te.Chits(context.Background(), vdr, reqID, []ids.ID{fakeBlkID})
 	require.NoError(err)
 	require.Len(te.blocked, 1)
 
 	sender.CantSendPullQuery = false
 
-	err = te.GetFailed(vdr, reqID)
+	err = te.GetFailed(context.Background(), vdr, reqID)
 	require.NoError(err)
 	require.Empty(te.blocked)
 }
@@ -1206,7 +1197,6 @@
 		ParentV: gBlk.ID(),
 		HeightV: 1,
 		BytesV:  []byte{1},
->>>>>>> 50c60741
 	}
 
 	vm.GetBlockF = func(blkID ids.ID) (snowman.Block, error) {
@@ -1220,14 +1210,9 @@
 		return nil, errUnknownBlock
 	}
 
-<<<<<<< HEAD
-	if err := te.GetFailed(context.Background(), vdr, *reqID); err != nil {
-		t.Fatal(err)
-=======
 	var reqID uint32
-	sender.SendPushQueryF = func(_ ids.NodeIDSet, requestID uint32, _ []byte) {
+	sender.SendPushQueryF = func(_ context.Context, _ ids.NodeIDSet, requestID uint32, _ []byte) {
 		reqID = requestID
->>>>>>> 50c60741
 	}
 
 	err := te.issue(blk)
@@ -1239,12 +1224,12 @@
 		return nil, errUnknownBlock
 	}
 
-	sender.SendGetF = func(_ ids.NodeID, requestID uint32, _ ids.ID) {
+	sender.SendGetF = func(_ context.Context, _ ids.NodeID, requestID uint32, _ ids.ID) {
 		reqID = requestID
 	}
 
 	// Register a voter dependency on an unknown block.
-	err = te.Chits(vdr, reqID, []ids.ID{fakeBlkID})
+	err = te.Chits(context.Background(), vdr, reqID, []ids.ID{fakeBlkID})
 	require.NoError(err)
 	require.Len(te.blocked, 1)
 
@@ -1258,7 +1243,7 @@
 
 	// Respond with an unexpected block and verify that the request is correctly
 	// cleared.
-	err = te.Put(vdr, reqID, gBlkBytes)
+	err = te.Put(context.Background(), vdr, reqID, gBlkBytes)
 	require.NoError(err)
 	require.Empty(te.blocked)
 }
