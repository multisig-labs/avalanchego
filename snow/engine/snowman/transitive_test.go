--- conflicted
+++ resolved
@@ -156,11 +156,7 @@
 
 	vm.ParseBlockF = func(b []byte) (snowman.Block, error) { return nil, errUnknownBytes }
 
-<<<<<<< HEAD
-	te.Put(vdr.ID(), *reqID, blk.Parent(), nil)
-=======
-	te.Put(vdr, *reqID, blk.Parent().ID(), nil)
->>>>>>> 9ea499f9
+	te.Put(vdr, *reqID, blk.Parent(), nil)
 
 	vm.ParseBlockF = nil
 
@@ -1335,11 +1331,11 @@
 	}
 	sender.ChitsF = func(ids.ShortID, uint32, ids.Set) {}
 
-	te.PushQuery(vdr.ID(), 0, validBlk.ID(), validBlk.Bytes())
+	te.PushQuery(vdr, 0, validBlk.ID(), validBlk.Bytes())
 
 	sender.PushQueryF = nil
 
-	te.PushQuery(vdr.ID(), 1, invalidBlk.ID(), invalidBlk.Bytes())
+	te.PushQuery(vdr, 1, invalidBlk.ID(), invalidBlk.Bytes())
 
 	vm.GetBlockF = func(blkID ids.ID) (snowman.Block, error) {
 		return nil, errUnknownBlock
@@ -1766,7 +1762,7 @@
 	}
 	sender.ChitsF = func(ids.ShortID, uint32, ids.Set) {}
 
-	te.PushQuery(vdr0.ID(), 0, blk.ID(), blk.Bytes())
+	te.PushQuery(vdr0, 0, blk.ID(), blk.Bytes())
 
 	vm.GetBlockF = func(id ids.ID) (snowman.Block, error) {
 		switch {
@@ -1817,7 +1813,7 @@
 	vals := validators.NewSet()
 	config.Validators = vals
 
-	vals.Add(vdr)
+	vals.AddWeight(vdr.ID(), 1)
 
 	sender := &common.SenderTest{}
 	sender.T = t
