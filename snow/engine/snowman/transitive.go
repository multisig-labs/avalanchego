--- conflicted
+++ resolved
@@ -737,16 +737,10 @@
 ) error {
 	// issue [blk] and its ancestors to consensus.
 	blkID := blk.ID()
-<<<<<<< HEAD
 	for t.shouldIssueBlock(blk) {
-		if err := t.issue(ctx, nodeID, blk, false, issuedMetric); err != nil {
-			return false, err
-=======
-	for !t.wasIssued(blk) {
 		err := t.issue(ctx, nodeID, blk, false, issuedMetric)
 		if err != nil {
 			return err
->>>>>>> 29ce725b
 		}
 
 		// If we don't have this ancestor, request it from [nodeID]
@@ -780,12 +774,7 @@
 ) error {
 	blkID := blk.ID()
 	// issue [blk] and its ancestors into consensus
-<<<<<<< HEAD
-	status := blk.Status()
-	for status.Fetched() && t.shouldIssueBlock(blk) {
-=======
-	for !t.wasIssued(blk) {
->>>>>>> 29ce725b
+	for !t.shouldIssueBlock(blk) {
 		err := t.issue(ctx, t.Ctx.NodeID, blk, true, issuedMetric)
 		if err != nil {
 			return err
@@ -1046,17 +1035,6 @@
 	return nil
 }
 
-<<<<<<< HEAD
-func (t *Transitive) removeFromPending(blk snowman.Block) {
-	delete(t.pending, blk.ID())
-=======
-// Returns true if the block whose ID is [blkID] is waiting to be issued to consensus
-func (t *Transitive) pendingContains(blkID ids.ID) bool {
-	_, ok := t.pending[blkID]
-	return ok
->>>>>>> 29ce725b
-}
-
 func (t *Transitive) addToNonVerifieds(blk snowman.Block) {
 	// don't add this blk if it's decided or processing.
 	blkID := blk.ID()
@@ -1166,7 +1144,6 @@
 	}
 }
 
-<<<<<<< HEAD
 // shouldIssueBlock returns true if the provided block should be enqueued for
 // issuance. If the block is already decided, already enqueued, or has already
 // been issued, this function will return false.
@@ -1189,13 +1166,13 @@
 	_, isPending := t.pending[blkID]
 	return !isPending && // If the block is already enqueued to be issued, don't enqueue it again.
 		!t.Consensus.Processing(blkID) // If the block was previously issued, don't issue it again.
-=======
+}
+
 // canDependOn reports true if it is guaranteed for the provided block ID to
 // eventually either be fulfilled or abandoned.
 func (t *Transitive) canDependOn(blkID ids.ID) bool {
 	_, isPending := t.pending[blkID]
 	return isPending || t.blkReqs.HasValue(blkID)
->>>>>>> 29ce725b
 }
 
 // canIssueChildOn reports true if it is valid for a child of parentID to be
