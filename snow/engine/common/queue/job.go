// Copyright (C) 2019-2022, Ava Labs, Inc. All rights reserved.
// See the file LICENSE for licensing terms.

package queue

import (
	"context"

	"github.com/ava-labs/avalanchego/ids"
	"github.com/ava-labs/avalanchego/utils/set"
)

// Job defines the interface required to be placed on the job queue.
type Job interface {
	ID() ids.ID
<<<<<<< HEAD
	MissingDependencies() (set.Set[ids.ID], error)
=======
	MissingDependencies(context.Context) (ids.Set, error)
>>>>>>> 3cdcd771
	// Returns true if this job has at least 1 missing dependency
	HasMissingDependencies(context.Context) (bool, error)
	Execute(context.Context) error
	Bytes() []byte
}<|MERGE_RESOLUTION|>--- conflicted
+++ resolved
@@ -13,11 +13,7 @@
 // Job defines the interface required to be placed on the job queue.
 type Job interface {
 	ID() ids.ID
-<<<<<<< HEAD
-	MissingDependencies() (set.Set[ids.ID], error)
-=======
-	MissingDependencies(context.Context) (ids.Set, error)
->>>>>>> 3cdcd771
+	MissingDependencies(context.Context) (set.Set[ids.ID], error)
 	// Returns true if this job has at least 1 missing dependency
 	HasMissingDependencies(context.Context) (bool, error)
 	Execute(context.Context) error
