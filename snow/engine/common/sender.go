--- conflicted
+++ resolved
@@ -104,20 +104,9 @@
 type QuerySender interface {
 	// Request from the specified nodes their preferred frontier, given the
 	// existence of the specified container.
-<<<<<<< HEAD
-	// This is the same as PullQuery, except that this message includes not only
-	// the ID of the container but also its body.
-	SendPushQuery(
-		nodeIDs set.Set[ids.NodeID],
-		requestID uint32,
-		containerID ids.ID,
-		container []byte,
-	)
-=======
 	// This is the same as PullQuery, except that this message includes the body
 	// of the container rather than its ID.
-	SendPushQuery(nodeIDs ids.NodeIDSet, requestID uint32, container []byte)
->>>>>>> a8b8573b
+	SendPushQuery(nodeIDs set.Set[ids.NodeID], requestID uint32, container []byte)
 
 	// Request from the specified nodes their preferred frontier, given the
 	// existence of the specified container.
