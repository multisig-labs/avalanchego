--- conflicted
+++ resolved
@@ -38,7 +38,6 @@
 	CantSendCrossChainAppRequest, CantSendCrossChainAppResponse bool
 
 	AcceptF                      func(*snow.ConsensusContext, ids.ID, []byte) error
-<<<<<<< HEAD
 	SendGetStateSummaryFrontierF func(context.Context, ids.NodeIDSet, uint32)
 	SendStateSummaryFrontierF    func(context.Context, ids.NodeID, uint32, []byte)
 	SendGetAcceptedStateSummaryF func(context.Context, ids.NodeIDSet, uint32, []uint64)
@@ -59,30 +58,8 @@
 	SendAppResponseF             func(context.Context, ids.NodeID, uint32, []byte) error
 	SendAppGossipF               func(context.Context, []byte) error
 	SendAppGossipSpecificF       func(context.Context, ids.NodeIDSet, []byte) error
-=======
-	SendGetStateSummaryFrontierF func(ids.NodeIDSet, uint32)
-	SendStateSummaryFrontierF    func(ids.NodeID, uint32, []byte)
-	SendGetAcceptedStateSummaryF func(ids.NodeIDSet, uint32, []uint64)
-	SendAcceptedStateSummaryF    func(ids.NodeID, uint32, []ids.ID)
-	SendGetAcceptedFrontierF     func(ids.NodeIDSet, uint32)
-	SendAcceptedFrontierF        func(ids.NodeID, uint32, []ids.ID)
-	SendGetAcceptedF             func(ids.NodeIDSet, uint32, []ids.ID)
-	SendAcceptedF                func(ids.NodeID, uint32, []ids.ID)
-	SendGetF                     func(ids.NodeID, uint32, ids.ID)
-	SendGetAncestorsF            func(ids.NodeID, uint32, ids.ID)
-	SendPutF                     func(ids.NodeID, uint32, []byte)
-	SendAncestorsF               func(ids.NodeID, uint32, [][]byte)
-	SendPushQueryF               func(ids.NodeIDSet, uint32, []byte)
-	SendPullQueryF               func(ids.NodeIDSet, uint32, ids.ID)
-	SendChitsF                   func(ids.NodeID, uint32, []ids.ID)
-	SendGossipF                  func([]byte)
-	SendAppRequestF              func(ids.NodeIDSet, uint32, []byte) error
-	SendAppResponseF             func(ids.NodeID, uint32, []byte) error
-	SendAppGossipF               func([]byte) error
-	SendAppGossipSpecificF       func(ids.NodeIDSet, []byte) error
-	SendCrossChainAppRequestF    func(ids.ID, uint32, []byte)
-	SendCrossChainAppResponseF   func(ids.ID, uint32, []byte)
->>>>>>> 600c2cfc
+	SendCrossChainAppRequestF    func(context.Context, ids.ID, uint32, []byte)
+	SendCrossChainAppResponseF   func(context.Context, ids.ID, uint32, []byte)
 }
 
 // Default set the default callable value to [cant]
@@ -304,18 +281,18 @@
 	}
 }
 
-func (s *SenderTest) SendCrossChainAppRequest(chainID ids.ID, requestID uint32, appRequestBytes []byte) error {
+func (s *SenderTest) SendCrossChainAppRequest(ctx context.Context, chainID ids.ID, requestID uint32, appRequestBytes []byte) error {
 	if s.SendCrossChainAppRequestF != nil {
-		s.SendCrossChainAppRequestF(chainID, requestID, appRequestBytes)
+		s.SendCrossChainAppRequestF(ctx, chainID, requestID, appRequestBytes)
 	} else if s.CantSendCrossChainAppRequest && s.T != nil {
 		s.T.Fatal("Unexpectedly called SendCrossChainAppRequest")
 	}
 	return nil
 }
 
-func (s *SenderTest) SendCrossChainAppResponse(chainID ids.ID, requestID uint32, appResponseBytes []byte) error {
+func (s *SenderTest) SendCrossChainAppResponse(ctx context.Context, chainID ids.ID, requestID uint32, appResponseBytes []byte) error {
 	if s.SendCrossChainAppResponseF != nil {
-		s.SendCrossChainAppResponseF(chainID, requestID, appResponseBytes)
+		s.SendCrossChainAppResponseF(ctx, chainID, requestID, appResponseBytes)
 	} else if s.CantSendCrossChainAppResponse && s.T != nil {
 		s.T.Fatal("Unexpectedly called SendCrossChainAppResponse")
 	}
