--- conflicted
+++ resolved
@@ -247,7 +247,6 @@
 			})
 		})
 
-<<<<<<< HEAD
 		advanceProposerVMPChainHeight := func() {
 			// We first must wait at least [RecentlyAcceptedWindowTTL] to ensure
 			// the next block will evict the prior block from the windower.
@@ -356,9 +355,8 @@
 				})
 			})
 		})
-=======
+
 		_ = e2e.CheckBootstrapIsPossible(tc, env.GetNetwork())
->>>>>>> b9c47de9
 	})
 })
 
