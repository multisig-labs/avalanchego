--- conflicted
+++ resolved
@@ -163,19 +163,11 @@
 
 // NewBuilder returns a new transaction builder.
 //
-<<<<<<< HEAD
-// - [addrs] is the set of addresses that the builder assumes can be used when
-//   signing the transactions in the future.
-// - [backend] provides the required access to the chain's context and state to
-//   build out the transactions.
-func NewBuilder(addrs set.Set[ids.ShortID], backend BuilderBackend) Builder {
-=======
 //   - [addrs] is the set of addresses that the builder assumes can be used when
 //     signing the transactions in the future.
 //   - [backend] provides the required access to the chain's context and state
 //     to build out the transactions.
-func NewBuilder(addrs ids.ShortSet, backend BuilderBackend) Builder {
->>>>>>> 4377b112
+func NewBuilder(addrs set.Set[ids.ShortID], backend BuilderBackend) Builder {
 	return &builder{
 		addrs:   addrs,
 		backend: backend,
