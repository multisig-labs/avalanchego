// Copyright (C) 2019-2024, Ava Labs, Inc. All rights reserved.
// See the file LICENSE for licensing terms.

package info

import (
	"context"
	"net/netip"
	"time"

	"github.com/ava-labs/avalanchego/ids"
	"github.com/ava-labs/avalanchego/upgrade"
	"github.com/ava-labs/avalanchego/utils/rpc"
	"github.com/ava-labs/avalanchego/vms/platformvm/signer"
)

var _ Client = (*client)(nil)

// Client interface for an Info API Client.
// See also AwaitBootstrapped.
type Client interface {
	GetNodeVersion(context.Context, ...rpc.Option) (*GetNodeVersionReply, error)
	GetNodeID(context.Context, ...rpc.Option) (ids.NodeID, *signer.ProofOfPossession, error)
	GetNodeIP(context.Context, ...rpc.Option) (netip.AddrPort, error)
	GetNetworkID(context.Context, ...rpc.Option) (uint32, error)
	GetNetworkName(context.Context, ...rpc.Option) (string, error)
	GetBlockchainID(context.Context, string, ...rpc.Option) (ids.ID, error)
	Peers(context.Context, ...rpc.Option) ([]Peer, error)
	IsBootstrapped(context.Context, string, ...rpc.Option) (bool, error)
	GetTxFee(context.Context, ...rpc.Option) (*GetTxFeeResponse, error)
<<<<<<< HEAD
	Uptime(context.Context, ...rpc.Option) (*UptimeResponse, error)
=======
	Upgrades(context.Context, ...rpc.Option) (*upgrade.Config, error)
	Uptime(context.Context, ids.ID, ...rpc.Option) (*UptimeResponse, error)
>>>>>>> 479145a6
	GetVMs(context.Context, ...rpc.Option) (map[ids.ID][]string, error)
}

// Client implementation for an Info API Client
type client struct {
	requester rpc.EndpointRequester
}

// NewClient returns a new Info API Client
func NewClient(uri string) Client {
	return &client{requester: rpc.NewEndpointRequester(
		uri + "/ext/info",
	)}
}

func (c *client) GetNodeVersion(ctx context.Context, options ...rpc.Option) (*GetNodeVersionReply, error) {
	res := &GetNodeVersionReply{}
	err := c.requester.SendRequest(ctx, "info.getNodeVersion", struct{}{}, res, options...)
	return res, err
}

func (c *client) GetNodeID(ctx context.Context, options ...rpc.Option) (ids.NodeID, *signer.ProofOfPossession, error) {
	res := &GetNodeIDReply{}
	err := c.requester.SendRequest(ctx, "info.getNodeID", struct{}{}, res, options...)
	return res.NodeID, res.NodePOP, err
}

func (c *client) GetNodeIP(ctx context.Context, options ...rpc.Option) (netip.AddrPort, error) {
	res := &GetNodeIPReply{}
	err := c.requester.SendRequest(ctx, "info.getNodeIP", struct{}{}, res, options...)
	return res.IP, err
}

func (c *client) GetNetworkID(ctx context.Context, options ...rpc.Option) (uint32, error) {
	res := &GetNetworkIDReply{}
	err := c.requester.SendRequest(ctx, "info.getNetworkID", struct{}{}, res, options...)
	return uint32(res.NetworkID), err
}

func (c *client) GetNetworkName(ctx context.Context, options ...rpc.Option) (string, error) {
	res := &GetNetworkNameReply{}
	err := c.requester.SendRequest(ctx, "info.getNetworkName", struct{}{}, res, options...)
	return res.NetworkName, err
}

func (c *client) GetBlockchainID(ctx context.Context, alias string, options ...rpc.Option) (ids.ID, error) {
	res := &GetBlockchainIDReply{}
	err := c.requester.SendRequest(ctx, "info.getBlockchainID", &GetBlockchainIDArgs{
		Alias: alias,
	}, res, options...)
	return res.BlockchainID, err
}

func (c *client) Peers(ctx context.Context, options ...rpc.Option) ([]Peer, error) {
	res := &PeersReply{}
	err := c.requester.SendRequest(ctx, "info.peers", struct{}{}, res, options...)
	return res.Peers, err
}

func (c *client) IsBootstrapped(ctx context.Context, chainID string, options ...rpc.Option) (bool, error) {
	res := &IsBootstrappedResponse{}
	err := c.requester.SendRequest(ctx, "info.isBootstrapped", &IsBootstrappedArgs{
		Chain: chainID,
	}, res, options...)
	return res.IsBootstrapped, err
}

func (c *client) GetTxFee(ctx context.Context, options ...rpc.Option) (*GetTxFeeResponse, error) {
	res := &GetTxFeeResponse{}
	err := c.requester.SendRequest(ctx, "info.getTxFee", struct{}{}, res, options...)
	return res, err
}

<<<<<<< HEAD
func (c *client) Uptime(ctx context.Context, options ...rpc.Option) (*UptimeResponse, error) {
=======
func (c *client) Upgrades(ctx context.Context, options ...rpc.Option) (*upgrade.Config, error) {
	res := &upgrade.Config{}
	err := c.requester.SendRequest(ctx, "info.upgrades", struct{}{}, res, options...)
	return res, err
}

func (c *client) Uptime(ctx context.Context, subnetID ids.ID, options ...rpc.Option) (*UptimeResponse, error) {
>>>>>>> 479145a6
	res := &UptimeResponse{}
	err := c.requester.SendRequest(ctx, "info.uptime", struct{}{}, res, options...)
	return res, err
}

func (c *client) GetVMs(ctx context.Context, options ...rpc.Option) (map[ids.ID][]string, error) {
	res := &GetVMsReply{}
	err := c.requester.SendRequest(ctx, "info.getVMs", struct{}{}, res, options...)
	return res.VMs, err
}

// AwaitBootstrapped polls the node every [freq] to check if [chainID] has
// finished bootstrapping. Returns true once [chainID] reports that it has
// finished bootstrapping.
// Only returns an error if [ctx] returns an error.
func AwaitBootstrapped(ctx context.Context, c Client, chainID string, freq time.Duration, options ...rpc.Option) (bool, error) {
	ticker := time.NewTicker(freq)
	defer ticker.Stop()

	for {
		res, err := c.IsBootstrapped(ctx, chainID, options...)
		if err == nil && res {
			return true, nil
		}

		select {
		case <-ticker.C:
		case <-ctx.Done():
			return false, ctx.Err()
		}
	}
}<|MERGE_RESOLUTION|>--- conflicted
+++ resolved
@@ -28,12 +28,8 @@
 	Peers(context.Context, ...rpc.Option) ([]Peer, error)
 	IsBootstrapped(context.Context, string, ...rpc.Option) (bool, error)
 	GetTxFee(context.Context, ...rpc.Option) (*GetTxFeeResponse, error)
-<<<<<<< HEAD
+	Upgrades(context.Context, ...rpc.Option) (*upgrade.Config, error)
 	Uptime(context.Context, ...rpc.Option) (*UptimeResponse, error)
-=======
-	Upgrades(context.Context, ...rpc.Option) (*upgrade.Config, error)
-	Uptime(context.Context, ids.ID, ...rpc.Option) (*UptimeResponse, error)
->>>>>>> 479145a6
 	GetVMs(context.Context, ...rpc.Option) (map[ids.ID][]string, error)
 }
 
@@ -107,17 +103,13 @@
 	return res, err
 }
 
-<<<<<<< HEAD
-func (c *client) Uptime(ctx context.Context, options ...rpc.Option) (*UptimeResponse, error) {
-=======
 func (c *client) Upgrades(ctx context.Context, options ...rpc.Option) (*upgrade.Config, error) {
 	res := &upgrade.Config{}
 	err := c.requester.SendRequest(ctx, "info.upgrades", struct{}{}, res, options...)
 	return res, err
 }
 
-func (c *client) Uptime(ctx context.Context, subnetID ids.ID, options ...rpc.Option) (*UptimeResponse, error) {
->>>>>>> 479145a6
+func (c *client) Uptime(ctx context.Context, options ...rpc.Option) (*UptimeResponse, error) {
 	res := &UptimeResponse{}
 	err := c.requester.SendRequest(ctx, "info.uptime", struct{}{}, res, options...)
 	return res, err
