--- conflicted
+++ resolved
@@ -1041,34 +1041,6 @@
 			continue
 		}
 
-<<<<<<< HEAD
-		ips := make([]utils.IPDesc, 0, len(allPeers))
-		for _, peer := range allPeers {
-			ip := peer.getIP()
-			if peer.connected.GetValue() &&
-				!ip.IsZero() &&
-				n.vdrs.Contains(peer.id) {
-				peerVersion := peer.versionStruct.GetValue().(version.Application)
-				if n.versionCompatibility.Unmaskable(peerVersion) == nil {
-					ips = append(ips, ip)
-				}
-			}
-		}
-
-		if len(ips) == 0 {
-			n.log.Debug("skipping validator gossiping as no public validators are connected")
-			continue
-		}
-		msg, err := n.b.PeerList(ips)
-		if err != nil {
-			n.log.Error("failed to build peer list to gossip: %s. len(ips): %d",
-				err,
-				len(ips))
-			continue
-		}
-
-=======
->>>>>>> 1d1728ff
 		stakers := make([]*peer, 0, len(allPeers))
 		nonStakers := make([]*peer, 0, len(allPeers))
 		for _, peer := range allPeers {
