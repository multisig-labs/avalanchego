// (c) 2019-2020, Ava Labs, Inc. All rights reserved.
// See the file LICENSE for licensing terms.

package network

import (
	"context"
	"crypto"
	"crypto/tls"
	"errors"
	"fmt"
	"math/rand"
	"net"
	"sync"
	"sync/atomic"
	"time"

	cryptorand "crypto/rand"

	"github.com/prometheus/client_golang/prometheus"

	"github.com/ava-labs/avalanchego/health"
	"github.com/ava-labs/avalanchego/ids"
	"github.com/ava-labs/avalanchego/network/dialer"
	"github.com/ava-labs/avalanchego/network/message"
	"github.com/ava-labs/avalanchego/network/throttling"
	"github.com/ava-labs/avalanchego/snow"
	"github.com/ava-labs/avalanchego/snow/networking/benchlist"
	"github.com/ava-labs/avalanchego/snow/networking/router"
	"github.com/ava-labs/avalanchego/snow/networking/sender"
	"github.com/ava-labs/avalanchego/snow/triggers"
	"github.com/ava-labs/avalanchego/snow/validators"
	"github.com/ava-labs/avalanchego/utils"
	"github.com/ava-labs/avalanchego/utils/constants"
	"github.com/ava-labs/avalanchego/utils/formatting"
	"github.com/ava-labs/avalanchego/utils/logging"
	"github.com/ava-labs/avalanchego/utils/math"
	"github.com/ava-labs/avalanchego/utils/sampler"
	"github.com/ava-labs/avalanchego/utils/timer"
	"github.com/ava-labs/avalanchego/version"
)

var (
	errNetworkClosed         = errors.New("network closed")
	errPeerIsMyself          = errors.New("peer is myself")
	errNetworkLayerUnhealthy = errors.New("network layer is unhealthy")
	errNoPrimaryValidators   = errors.New("no default subnet validators")
)

var _ Network = &network{}

func init() { rand.Seed(time.Now().UnixNano()) }

// Network defines the functionality of the networking library.
type Network interface {
	// All consensus messages can be sent through this interface. Thread safety
	// must be managed internally in the network.
	sender.ExternalSender

	// The network must be able to broadcast accepted decisions to random peers.
	// Thread safety must be managed internally in the network.
	triggers.Acceptor

	// Should only be called once, will run until either a fatal error occurs,
	// or the network is closed. Returns a non-nil error.
	Dispatch() error

	// Attempt to connect to this IP. Thread safety must be managed internally
	// to the network. The network will never stop attempting to connect to this
	// IP.
	TrackIP(ip utils.IPDesc)

	// Attempt to connect to this node ID at IP. Thread safety must be managed
	// internally to the network.
	Track(ip utils.IPDesc, nodeID ids.ShortID)

	// Returns the description of the specified [nodeIDs] this network is currently
	// connected to externally or all nodes this network is connected to if [nodeIDs]
	// is empty. Thread safety must be managed internally to the network.
	Peers(nodeIDs []ids.ShortID) []PeerID

	// Close this network and all existing connections it has. Thread safety
	// must be managed internally to the network. Calling close multiple times
	// will return a nil error.
	Close() error

	// Return the IP of the node
	IP() utils.IPDesc

	// Has a health check
	health.Checkable
}

type network struct {
	config *Config
	// The metrics that this network tracks
	metrics metrics
	// Unix time at which last message of any type received over network
	// Must only be accessed atomically
	lastMsgReceivedTime int64
	// Unix time at which last message of any type sent over network
	// Must only be accessed atomically
	lastMsgSentTime int64
	// Keeps track of the percentage of sends that fail
	sendFailRateCalculator math.Averager
	log                    logging.Logger
	currentIP              utils.DynamicIPDesc
	versionCompatibility   version.Compatibility
	parser                 version.ApplicationParser
	listener               net.Listener
	dialer                 dialer.Dialer
	serverUpgrader         Upgrader
	clientUpgrader         Upgrader
	router                 router.Router // router must be thread safe
	// This field just makes sure we don't connect to ourselves when TLS is
	// disabled. So, cryptographically secure random number generation isn't
	// used here.
	dummyNodeID uint32
	clock       timer.Clock
	c           message.Codec
	b           message.Builder

	stateLock sync.RWMutex
	closed    utils.AtomicBool

	// May contain peers that we have not finished the handshake with.
	peers peersData

	// disconnectedIPs, connectedIPs, peerAliasIPs, and myIPs
	// are maps with ip.String() keys that are used to determine if
	// we should attempt to dial an IP. [stateLock] should be held
	// whenever accessing one of these maps.
	disconnectedIPs map[string]struct{} // set of IPs we are attempting to connect to
	connectedIPs    map[string]struct{} // set of IPs we have open connections with
	peerAliasIPs    map[string]struct{} // set of alternate IPs we've reached existing peers at
	// TODO: bound the size of [myIPs] to avoid DoS. LRU caching would be ideal
	myIPs map[string]struct{} // set of IPs that resulted in my ID.

	// retryDelay is a map with ip.String() keys that is used to track
	// the backoff delay we should wait before attempting to dial an IP address
	// again.
	retryDelay map[string]time.Duration

	// ensures the close of the network only happens once.
	closeOnce sync.Once

	hasMasked        bool
	maskedValidators ids.ShortSet

	benchlistManager benchlist.Manager

	// [lastTimestampLock] should be held when touching  [lastVersionIP],
	// [lastVersionTimestamp], and [lastVersionSignature]
	timeForIPLock sync.Mutex
	// The IP for ourself that we included in the most recent Version message we
	// sent.
	lastVersionIP utils.IPDesc
	// The timestamp we included in the most recent Version message we sent.
	lastVersionTimestamp uint64
	// The signature we included in the most recent Version message we sent.
	lastVersionSignature []byte

	// Node ID --> Latest IP/timestamp of this node from a Version or PeerList message
	// The values in this map all have [signature] == nil
	// A peer is removed from this map when [connected] is called with the peer as the argument
	// TODO also remove from this map when the peer leaves the validator set
	latestPeerIP map[ids.ShortID]signedPeerIP

	// Node ID --> Function to execute to stop trying to dial the node.
	// A node is present in this map if and only if we are actively
	// trying to dial the node.
	connAttempts sync.Map

	// Contains []byte. Used as an optimization.
	// Can be accessed by multiple goroutines concurrently.
	byteSlicePool sync.Pool

	// Rate-limits incoming messages
	inboundMsgThrottler         throttling.InboundMsgThrottler
	inboundConnUpgradeThrottler throttling.InboundConnUpgradeThrottler

	// Rate-limits outgoing messages
	outboundMsgThrottler throttling.OutboundMsgThrottler
}

type PeerListGossipConfig struct {
	PeerListSize                 uint32        `json:"peerListSize"`
	PeerListGossipSize           uint32        `json:"peerListGossipSize"`
	PeerListStakerGossipFraction uint32        `json:"peerListStakerGossipFraction"`
	PeerListGossipFreq           time.Duration `json:"peerListGossipFreq"`
}

type TimeoutConfig struct {
	GetVersionTimeout    time.Duration `json:"getVersionTimeout"`
	PingPongTimeout      time.Duration `json:"pingPongTimeout"`
	ReadHandshakeTimeout time.Duration `json:"readHandshakeTimeout"`
	// peerAliasTimeout is the age a peer alias must
	// be before we attempt to release it (so that we
	// attempt to dial the IP again if gossiped to us).
	PeerAliasTimeout time.Duration `json:"peerAliasTimeout"`
}

type DelayConfig struct {
	InitialReconnectDelay time.Duration `json:"initialReconnectDelay"`
	MaxReconnectDelay     time.Duration `json:"maxReconnectDelay"`
}

type GossipConfig struct {
	GossipAcceptedFrontierSize uint `json:"gossipAcceptedFrontierSize"`
	GossipOnAcceptSize         uint `json:"gossipOnAcceptSize"`
	AppGossipNonValidatorSize  uint `json:"appGossipNonValidatorSize"`
	AppGossipValidatorSize     uint `json:"appGossipValidatorSize"`
}

type ThrottlerConfig struct {
	InboundConnUpgradeThrottlerConfig throttling.InboundConnUpgradeThrottlerConfig `json:"inboundConnUpgradeThrottlerConfig"`
	InboundMsgThrottlerConfig         throttling.MsgThrottlerConfig                `json:"inboundMsgThrottlerConfig"`
	OutboundMsgThrottlerConfig        throttling.MsgThrottlerConfig                `json:"outboundMsgThrottlerConfig"`
	MaxIncomingConnsPerSec            float64                                      `json:"maxIncomingConnsPerSec"`
}

type Config struct {
	HealthConfig         `json:"healthConfig"`
	PeerListGossipConfig `json:"peerListGossipConfig"`
	GossipConfig         `json:"gossipConfig"`
	TimeoutConfig        `json:"timeoutConfigs"`
	DelayConfig          `json:"delayConfig"`
	ThrottlerConfig      ThrottlerConfig `json:"throttlerConfig"`

	DialerConfig dialer.Config `json:"dialerConfig"`
	TLSConfig    *tls.Config   `json:"-"`

	Namespace          string              `json:"namespace"`
	MyNodeID           ids.ShortID         `json:"myNodeID"`
	MyIP               utils.DynamicIPDesc `json:"myIP"`
	NetworkID          uint32              `json:"networkID"`
	MaxClockDifference time.Duration       `json:"maxClockDifference"`
	PingFrequency      time.Duration       `json:"pingFrequency"`
	AllowPrivateIPs    bool                `json:"allowPrivateIPs"`
	CompressionEnabled bool                `json:"compressionEnabled"`
	// This node's TLS key
	TLSKey crypto.Signer `json:"-"`
	// WhitelistedSubnets of the node
	WhitelistedSubnets ids.Set        `json:"whitelistedSubnets"`
	Beacons            validators.Set `json:"beacons"`
	// Current validators in the Avalanche network
	Validators validators.Manager `json:"validators"`

	// Require that all connections must have at least one validator between the
	// 2 peers. This can be useful to enable if the node wants to connect to the
	// minimum number of nodes without impacting the network negatively.
	RequireValidatorToConnect bool `json:"requireValidatorToConnect"`
}

// peerElement holds onto the peer object as a result of helper functions
type peerElement struct {
	// the peer, if it wasn't a peer when we cloned the list this value will be
	// nil
	peer *peer
	// this is the validator id for the peer, we pass back to the caller for
	// logging purposes
	id ids.ShortID
}

// NewNetwork returns a new Network implementation with the provided parameters.
func NewNetwork(
	config *Config,
	metricsRegisterer prometheus.Registerer,
	log logging.Logger,
	listener net.Listener,
	router router.Router,
	benchlistManager benchlist.Manager,
) (Network, error) {
	// #nosec G404
	netw := &network{
		log:                         log,
		currentIP:                   config.MyIP,
		parser:                      version.NewDefaultApplicationParser(),
		listener:                    listener,
		router:                      router,
		dummyNodeID:                 rand.Uint32(),
		disconnectedIPs:             make(map[string]struct{}),
		connectedIPs:                make(map[string]struct{}),
		peerAliasIPs:                make(map[string]struct{}),
		retryDelay:                  make(map[string]time.Duration),
		myIPs:                       map[string]struct{}{config.MyIP.IP().String(): {}},
		inboundConnUpgradeThrottler: throttling.NewInboundConnUpgradeThrottler(log, config.ThrottlerConfig.InboundConnUpgradeThrottlerConfig),
		benchlistManager:            benchlistManager,
		latestPeerIP:                make(map[ids.ShortID]signedPeerIP),
		byteSlicePool: sync.Pool{
			New: func() interface{} {
				return make([]byte, 0, constants.DefaultByteSliceCap)
			},
		},
		versionCompatibility: version.GetCompatibility(config.NetworkID),
		config:               config,
	}

	netw.serverUpgrader = NewTLSServerUpgrader(config.TLSConfig)
	netw.clientUpgrader = NewTLSClientUpgrader(config.TLSConfig)

	netw.dialer = dialer.NewDialer(constants.NetworkType, config.DialerConfig, log)
	primaryNetworkValidators, ok := config.Validators.GetValidators(constants.PrimaryNetworkID)
	if !ok {
		return nil, errNoPrimaryValidators
	}

	inboundMsgThrottler, err := throttling.NewSybilInboundMsgThrottler(
		log,
		config.Namespace,
		metricsRegisterer,
		primaryNetworkValidators,
		config.ThrottlerConfig.InboundMsgThrottlerConfig,
	)
	if err != nil {
		return nil, fmt.Errorf("initializing inbound message throttler failed with: %s", err)
	}
	netw.inboundMsgThrottler = inboundMsgThrottler

	outboundMsgThrottler, err := throttling.NewSybilOutboundMsgThrottler(
		log,
		config.Namespace,
		metricsRegisterer,
		primaryNetworkValidators,
		config.ThrottlerConfig.OutboundMsgThrottlerConfig,
	)
	if err != nil {
		return nil, fmt.Errorf("initializing outbound message throttler failed with: %s", err)
	}
	netw.outboundMsgThrottler = outboundMsgThrottler

	codec, err := message.NewCodecWithAllocator(
		fmt.Sprintf("%s_codec", config.Namespace),
		metricsRegisterer,
		func() []byte {
			return netw.byteSlicePool.Get().([]byte)
		},
		int64(constants.DefaultMaxMessageSize),
	)
	if err != nil {
		return nil, fmt.Errorf("initializing codec failed with: %s", err)
	}
	netw.c = codec
	netw.b = message.NewBuilder(codec)
	netw.peers.initialize()
	netw.sendFailRateCalculator = math.NewSyncAverager(math.NewAverager(0, config.MaxSendFailRateHalflife, netw.clock.Time()))
	if err := netw.metrics.initialize(config.Namespace, metricsRegisterer); err != nil {
		return nil, fmt.Errorf("initializing network failed with: %s", err)
	}
	return netw, nil
}

// GetAcceptedFrontier implements the Sender interface.
// Assumes [n.stateLock] is not held.
func (n *network) SendGetAcceptedFrontier(nodeIDs ids.ShortSet, chainID ids.ID, requestID uint32, deadline time.Duration) []ids.ShortID {
	msg, err := n.b.GetAcceptedFrontier(chainID, requestID, uint64(deadline))
	n.log.AssertNoError(err)
	msgLen := len(msg.Bytes())

	sentTo := make([]ids.ShortID, 0, nodeIDs.Len())
	now := n.clock.Time()
	for _, peerElement := range n.getPeerElements(nodeIDs) {
		peer := peerElement.peer
		nodeID := peerElement.id
		if peer == nil || !peer.finishedHandshake.GetValue() || !peer.Send(msg, false) {
			n.log.Debug("failed to send GetAcceptedFrontier(%s, %s, %d)",
				nodeID,
				chainID,
				requestID)
			n.metrics.getAcceptedFrontier.numFailed.Inc()
			n.sendFailRateCalculator.Observe(1, now)
		} else {
			sentTo = append(sentTo, nodeID)
			n.metrics.getAcceptedFrontier.numSent.Inc()
			n.sendFailRateCalculator.Observe(0, now)
			n.metrics.getAcceptedFrontier.sentBytes.Add(float64(msgLen))
			// assume that if [saved] == 0, [msg] wasn't compressed
			if saved := msg.BytesSavedCompression(); saved != 0 {
				n.metrics.getAcceptedFrontier.savedSentBytes.Observe(float64(saved))
			}
		}
	}
	return sentTo
}

// AcceptedFrontier implements the Sender interface.
// Assumes [n.stateLock] is not held.
func (n *network) SendAcceptedFrontier(nodeID ids.ShortID, chainID ids.ID, requestID uint32, containerIDs []ids.ID) {
	now := n.clock.Time()

	peer := n.getPeer(nodeID)
	msg, err := n.b.AcceptedFrontier(chainID, requestID, containerIDs)
	if err != nil {
		n.log.Error("failed to build AcceptedFrontier(%s, %d, %s): %s",
			chainID,
			requestID,
			containerIDs,
			err)
		n.sendFailRateCalculator.Observe(1, now)
		return // Packing message failed
	}

	msgLen := len(msg.Bytes())
	if peer == nil || !peer.finishedHandshake.GetValue() || !peer.Send(msg, true) {
		n.log.Debug("failed to send AcceptedFrontier(%s, %s, %d, %s)",
			nodeID,
			chainID,
			requestID,
			containerIDs)
		n.metrics.acceptedFrontier.numFailed.Inc()
		n.sendFailRateCalculator.Observe(1, now)
	} else {
		n.metrics.acceptedFrontier.numSent.Inc()
		n.sendFailRateCalculator.Observe(0, now)
		n.metrics.acceptedFrontier.sentBytes.Add(float64(msgLen))
		// assume that if [saved] == 0, [msg] wasn't compressed
		if saved := msg.BytesSavedCompression(); saved != 0 {
			n.metrics.acceptedFrontier.savedSentBytes.Observe(float64(saved))
		}
	}
}

// GetAccepted implements the Sender interface.
// Assumes [n.stateLock] is not held.
func (n *network) SendGetAccepted(nodeIDs ids.ShortSet, chainID ids.ID, requestID uint32, deadline time.Duration, containerIDs []ids.ID) []ids.ShortID {
	now := n.clock.Time()

	msg, err := n.b.GetAccepted(chainID, requestID, uint64(deadline), containerIDs)
	if err != nil {
		n.log.Error("failed to build GetAccepted(%s, %d, %s): %s",
			chainID,
			requestID,
			containerIDs,
			err)
		n.sendFailRateCalculator.Observe(1, now)
		return nil
	}
	msgLen := len(msg.Bytes())

	sentTo := make([]ids.ShortID, 0, nodeIDs.Len())
	for _, peerElement := range n.getPeerElements(nodeIDs) {
		peer := peerElement.peer
		vID := peerElement.id
		if peer == nil || !peer.finishedHandshake.GetValue() || !peer.Send(msg, false) {
			n.log.Debug("failed to send GetAccepted(%s, %s, %d, %s)",
				vID,
				chainID,
				requestID,
				containerIDs)
			n.metrics.getAccepted.numFailed.Inc()
			n.sendFailRateCalculator.Observe(1, now)
		} else {
			n.metrics.getAccepted.numSent.Inc()
			n.sendFailRateCalculator.Observe(0, now)
			n.metrics.getAccepted.sentBytes.Add(float64(msgLen))
			// assume that if [saved] == 0, [msg] wasn't compressed
			if saved := msg.BytesSavedCompression(); saved != 0 {
				n.metrics.getAccepted.savedSentBytes.Observe(float64(saved))
			}
			sentTo = append(sentTo, vID)
		}
	}
	return sentTo
}

// Accepted implements the Sender interface.
// Assumes [n.stateLock] is not held.
func (n *network) SendAccepted(nodeID ids.ShortID, chainID ids.ID, requestID uint32, containerIDs []ids.ID) {
	now := n.clock.Time()

	msg, err := n.b.Accepted(chainID, requestID, containerIDs)
	if err != nil {
		n.log.Error("failed to build Accepted(%s, %d, %s): %s",
			chainID,
			requestID,
			containerIDs,
			err)
		n.sendFailRateCalculator.Observe(1, now)
		return // Packing message failed
	}
	msgLen := len(msg.Bytes())

	peer := n.getPeer(nodeID)
	if peer == nil || !peer.finishedHandshake.GetValue() || !peer.Send(msg, true) {
		n.log.Debug("failed to send Accepted(%s, %s, %d, %s)",
			nodeID,
			chainID,
			requestID,
			containerIDs)
		n.metrics.accepted.numFailed.Inc()
		n.sendFailRateCalculator.Observe(1, now)
	} else {
		n.sendFailRateCalculator.Observe(0, now)
		n.metrics.accepted.numSent.Inc()
		n.metrics.accepted.sentBytes.Add(float64(msgLen))
		// assume that if [saved] == 0, [msg] wasn't compressed
		if saved := msg.BytesSavedCompression(); saved != 0 {
			n.metrics.accepted.savedSentBytes.Observe(float64(saved))
		}
	}
}

// GetAncestors implements the Sender interface.
// Assumes [n.stateLock] is not held.
func (n *network) SendGetAncestors(nodeID ids.ShortID, chainID ids.ID, requestID uint32, deadline time.Duration, containerID ids.ID) bool {
	now := n.clock.Time()

	peer := n.getPeer(nodeID)

	msg, err := n.b.GetAncestors(chainID, requestID, uint64(deadline), containerID)
	if err != nil {
		n.log.Error("failed to build GetAncestors message: %s", err)
		n.sendFailRateCalculator.Observe(1, now)
		return false
	}

	msgLen := len(msg.Bytes())
	if peer == nil || !peer.finishedHandshake.GetValue() || !peer.Send(msg, true) {
		n.log.Debug("failed to send GetAncestors(%s, %s, %d, %s)",
			nodeID,
			chainID,
			requestID,
			containerID)
		n.metrics.getAncestors.numFailed.Inc()
		n.sendFailRateCalculator.Observe(1, now)
		return false
	}
	n.metrics.getAncestors.numSent.Inc()
	n.sendFailRateCalculator.Observe(0, now)
	n.metrics.getAncestors.sentBytes.Add(float64(msgLen))
	// assume that if [saved] == 0, [msg] wasn't compressed
	if saved := msg.BytesSavedCompression(); saved != 0 {
		n.metrics.getAncestors.savedSentBytes.Observe(float64(saved))
	}
	return true
}

// MultiPut implements the Sender interface.
// Assumes [n.stateLock] is not held.
func (n *network) SendMultiPut(nodeID ids.ShortID, chainID ids.ID, requestID uint32, containers [][]byte) {
	now := n.clock.Time()

	// Compress this message only if the peer can handle compressed
	// messages and we have compression enabled
	msg, err := n.b.MultiPut(chainID, requestID, containers, n.config.CompressionEnabled)
	if err != nil {
		n.log.Error("failed to build MultiPut message because of container of size %d", len(containers))
		n.sendFailRateCalculator.Observe(1, now)
		return
	}

	msgLen := len(msg.Bytes())
	if peer := n.getPeer(nodeID); peer == nil || !peer.finishedHandshake.GetValue() || !peer.Send(msg, true) {
		n.log.Debug("failed to send MultiPut(%s, %s, %d, %d)",
			nodeID,
			chainID,
			requestID,
			len(containers))
		n.metrics.multiPut.numFailed.Inc()
		n.sendFailRateCalculator.Observe(1, now)
	} else {
		n.metrics.multiPut.numSent.Inc()
		n.sendFailRateCalculator.Observe(0, now)
		n.metrics.multiPut.sentBytes.Add(float64(msgLen))
		// assume that if [saved] == 0, [msg] wasn't compressed
		if saved := msg.BytesSavedCompression(); saved != 0 {
			n.metrics.multiPut.savedSentBytes.Observe(float64(saved))
		}
	}
}

// Get implements the Sender interface.
// Assumes [n.stateLock] is not held.
func (n *network) SendGet(nodeID ids.ShortID, chainID ids.ID, requestID uint32, deadline time.Duration, containerID ids.ID) bool {
	now := n.clock.Time()

	msg, err := n.b.Get(chainID, requestID, uint64(deadline), containerID)
	n.log.AssertNoError(err)

	msgLen := len(msg.Bytes())
	peer := n.getPeer(nodeID)
	if peer == nil || !peer.finishedHandshake.GetValue() || !peer.Send(msg, true) {
		n.log.Debug("failed to send Get(%s, %s, %d, %s)",
			nodeID,
			chainID,
			requestID,
			containerID)
		n.metrics.get.numFailed.Inc()
		n.sendFailRateCalculator.Observe(1, now)
		return false
	}
	n.metrics.get.numSent.Inc()
	n.sendFailRateCalculator.Observe(0, now)
	n.metrics.get.sentBytes.Add(float64(msgLen))
	// assume that if [saved] == 0, [msg] wasn't compressed
	if saved := msg.BytesSavedCompression(); saved != 0 {
		n.metrics.get.savedSentBytes.Observe(float64(saved))
	}
	return true
}

// Put implements the Sender interface.
// Assumes [n.stateLock] is not held.
func (n *network) SendPut(nodeID ids.ShortID, chainID ids.ID, requestID uint32, containerID ids.ID, container []byte) {
	now := n.clock.Time()

	// Compress this message only if the peer can handle compressed
	// messages and we have compression enabled
	msg, err := n.b.Put(chainID, requestID, containerID, container, n.config.CompressionEnabled)
	if err != nil {
		n.log.Error("failed to build Put(%s, %d, %s): %s. len(container) : %d",
			chainID,
			requestID,
			containerID,
			err,
			len(container))
		n.sendFailRateCalculator.Observe(1, now)
		return
	}
	msgLen := len(msg.Bytes())

	if peer := n.getPeer(nodeID); peer == nil || !peer.finishedHandshake.GetValue() || !peer.Send(msg, true) {
		n.log.Debug("failed to send Put(%s, %s, %d, %s)",
			nodeID,
			chainID,
			requestID,
			containerID)
		n.log.Verbo("container: %s", formatting.DumpBytes{Bytes: container})
		n.metrics.put.numFailed.Inc()
		n.sendFailRateCalculator.Observe(1, now)
	} else {
		n.metrics.put.numSent.Inc()
		n.sendFailRateCalculator.Observe(0, now)
		n.metrics.put.sentBytes.Add(float64(msgLen))
		// assume that if [saved] == 0, [msg] wasn't compressed
		if saved := msg.BytesSavedCompression(); saved != 0 {
			n.metrics.put.savedSentBytes.Observe(float64(saved))
		}
	}
}

// PushQuery implements the Sender interface.
// Assumes [n.stateLock] is not held.
func (n *network) SendPushQuery(nodeIDs ids.ShortSet, chainID ids.ID, requestID uint32, deadline time.Duration, containerID ids.ID, container []byte) []ids.ShortID {
	now := n.clock.Time()

	msg, err := n.b.PushQuery(chainID, requestID, uint64(deadline), containerID, container, n.config.CompressionEnabled)
	if err != nil {
		n.log.Error("failed to build PushQuery(%s, %d, %s): %s. len(container): %d",
			chainID,
			requestID,
			containerID,
			err,
			len(container))
		n.log.Verbo("container: %s", formatting.DumpBytes{Bytes: container})
		n.sendFailRateCalculator.Observe(1, now)
		return nil // Packing message failed
	}

	sentTo := make([]ids.ShortID, 0, nodeIDs.Len())
	for _, peerElement := range n.getPeerElements(nodeIDs) {
		peer := peerElement.peer
		vID := peerElement.id
		if peer == nil || !peer.finishedHandshake.GetValue() || !peer.Send(msg, false) {
			n.log.Debug("failed to send PushQuery(%s, %s, %d, %s)",
				vID,
				chainID,
				requestID,
				containerID)
			n.log.Verbo("container: %s", formatting.DumpBytes{Bytes: container})
			n.metrics.pushQuery.numFailed.Inc()
			n.sendFailRateCalculator.Observe(1, now)
		} else {
			sentTo = append(sentTo, vID)
			n.metrics.pushQuery.numSent.Inc()
			n.sendFailRateCalculator.Observe(0, now)
			n.metrics.pushQuery.sentBytes.Add(float64(len(msg.Bytes())))
			// assume that if [saved] == 0, [msg] wasn't compressed
			if saved := msg.BytesSavedCompression(); saved != 0 {
				n.metrics.pushQuery.savedSentBytes.Observe(float64(saved))
			}
		}
	}
	return sentTo
}

// PullQuery implements the Sender interface.
// Assumes [n.stateLock] is not held.
func (n *network) SendPullQuery(nodeIDs ids.ShortSet, chainID ids.ID, requestID uint32, deadline time.Duration, containerID ids.ID) []ids.ShortID {
	now := n.clock.Time()

	msg, err := n.b.PullQuery(chainID, requestID, uint64(deadline), containerID)
	n.log.AssertNoError(err)
	msgLen := len(msg.Bytes())

	sentTo := make([]ids.ShortID, 0, nodeIDs.Len())
	for _, peerElement := range n.getPeerElements(nodeIDs) {
		peer := peerElement.peer
		vID := peerElement.id
		if peer == nil || !peer.finishedHandshake.GetValue() || !peer.Send(msg, false) {
			n.log.Debug("failed to send PullQuery(%s, %s, %d, %s)",
				vID,
				chainID,
				requestID,
				containerID)
			n.metrics.pullQuery.numFailed.Inc()
			n.sendFailRateCalculator.Observe(1, now)
		} else {
			sentTo = append(sentTo, vID)
			n.metrics.pullQuery.numSent.Inc()
			n.sendFailRateCalculator.Observe(0, now)
			n.metrics.pullQuery.sentBytes.Add(float64(msgLen))
			// assume that if [saved] == 0, [msg] wasn't compressed
			if saved := msg.BytesSavedCompression(); saved != 0 {
				n.metrics.pullQuery.savedSentBytes.Observe(float64(saved))
			}
		}
	}
	return sentTo
}

// Chits implements the Sender interface.
// Assumes [n.stateLock] is not held.
func (n *network) SendChits(nodeID ids.ShortID, chainID ids.ID, requestID uint32, votes []ids.ID) {
	now := n.clock.Time()

	peer := n.getPeer(nodeID)
	msg, err := n.b.Chits(chainID, requestID, votes)
	if err != nil {
		n.log.Error("failed to build Chits(%s, %d, %s): %s",
			chainID,
			requestID,
			votes,
			err)
		n.sendFailRateCalculator.Observe(1, now)
		return
	}
	msgLen := len(msg.Bytes())

	if peer == nil || !peer.finishedHandshake.GetValue() || !peer.Send(msg, true) {
		n.log.Debug("failed to send Chits(%s, %s, %d, %s)",
			nodeID,
			chainID,
			requestID,
			votes)
		n.metrics.chits.numFailed.Inc()
		n.sendFailRateCalculator.Observe(1, now)
	} else {
		n.sendFailRateCalculator.Observe(0, now)
		n.metrics.chits.numSent.Inc()
		n.metrics.chits.sentBytes.Add(float64(msgLen))
		// assume that if [saved] == 0, [msg] wasn't compressed
		if saved := msg.BytesSavedCompression(); saved != 0 {
			n.metrics.chits.savedSentBytes.Observe(float64(saved))
		}
	}
}

// AppRequest implements the Sender interface.
// assumes the stateLock is not held.
func (n *network) SendAppRequest(nodeIDs ids.ShortSet, chainID ids.ID, requestID uint32, deadline time.Duration, appRequestBytes []byte) []ids.ShortID {
	now := n.clock.Time()

	msg, err := n.b.AppRequest(chainID, requestID, uint64(deadline), appRequestBytes, n.config.CompressionEnabled)
	if err != nil {
		n.log.Error("failed to build AppRequest(%s, %d): %s", chainID, requestID, err)
		n.log.Verbo("message: %s", formatting.DumpBytes{Bytes: appRequestBytes})
		n.sendFailRateCalculator.Observe(1, now)
		return nil
	}

	sentTo := make([]ids.ShortID, 0, nodeIDs.Len())
	for _, peerElement := range n.getPeerElements(nodeIDs) {
		peer := peerElement.peer
		nodeID := peerElement.id
		if peer == nil || !peer.finishedHandshake.GetValue() || !peer.Send(msg, false) {
			n.log.Debug("failed to send AppRequest(%s, %s, %d)", nodeID, chainID, requestID)
			n.log.Verbo("failed message: %s", formatting.DumpBytes{Bytes: appRequestBytes})
			n.metrics.appRequest.numFailed.Inc()
			n.sendFailRateCalculator.Observe(1, now)
		} else {
			sentTo = append(sentTo, nodeID)
			n.metrics.appRequest.numSent.Inc()
			n.sendFailRateCalculator.Observe(0, now)
			n.metrics.appRequest.sentBytes.Add(float64(len(msg.Bytes())))
			if saved := msg.BytesSavedCompression(); saved != 0 {
				n.metrics.appRequest.savedSentBytes.Observe(float64(saved))
			}
		}
	}
	return sentTo
}

// AppResponse implements the Sender interface.
// assumes the stateLock is not held.
func (n *network) SendAppResponse(nodeID ids.ShortID, chainID ids.ID, requestID uint32, appResponse []byte) {
	now := n.clock.Time()

	msg, err := n.b.AppResponse(chainID, requestID, appResponse, n.config.CompressionEnabled)
	if err != nil {
		n.log.Error("failed to build AppResponse(%s, %d): %s", chainID, requestID, err)
		n.log.Verbo("message: %s", formatting.DumpBytes{Bytes: appResponse})
		n.sendFailRateCalculator.Observe(1, now)
		return
	}

	peer := n.getPeer(nodeID)
	if peer == nil || !peer.finishedHandshake.GetValue() || !peer.Send(msg, true) {
		n.log.Debug("failed to send AppResponse(%s, %s, %d)", nodeID, chainID, requestID)
		n.log.Verbo("container: %s", formatting.DumpBytes{Bytes: appResponse})
		n.metrics.appResponse.numFailed.Inc()
		n.sendFailRateCalculator.Observe(1, now)
	} else {
		n.metrics.appResponse.numSent.Inc()
		n.sendFailRateCalculator.Observe(0, now)
		n.metrics.appResponse.sentBytes.Add(float64(len(msg.Bytes())))
		if saved := msg.BytesSavedCompression(); saved != 0 {
			n.metrics.appResponse.savedSentBytes.Observe(float64(saved))
		}
	}
}

// AppGossip implements the Sender interface.
// assumes the stateLock is not held.
<<<<<<< HEAD
func (n *network) SendAppGossip(subnetID, chainID ids.ID, appGossipBytes []byte, validatorOnly bool) {
	now := n.clock.Time()

	msg, err := n.b.AppGossip(chainID, appGossipBytes, n.config.CompressionEnabled)
	if err != nil {
		n.log.Error("failed to build AppGossip(%s): %s", chainID, err)
		n.log.Verbo("message: %s", formatting.DumpBytes{Bytes: appGossipBytes})
		n.sendFailRateCalculator.Observe(1, now)
		return
	}

=======
func (n *network) SendAppGossip(subnetID, chainID ids.ID, appGossipBytes []byte) {
>>>>>>> edf1e508
	n.stateLock.RLock()
	// Gossip the message to [n.config.AppGossipNonValidatorSize] random nodes
	// in the network. If this is a validator only subnet, selects only validators.
	peersAll, err := n.peers.sample(subnetID, validatorOnly, int(n.config.AppGossipNonValidatorSize))
	if err != nil {
		n.log.Debug("failed to sample %d peers for AppGossip: %s", n.config.AppGossipNonValidatorSize, err)
		n.stateLock.RUnlock()
		return
	}

	// Gossip the message to [n.config.AppGossipValidatorSize] random validators
	// in the network. This does not gossip by stake - but uniformly to the
	// validator set.
	peersValidators, err := n.peers.sample(subnetID, true, int(n.config.AppGossipValidatorSize))
	n.stateLock.RUnlock()
	if err != nil {
		n.log.Debug("failed to sample %d validators for AppGossip: %s", n.config.AppGossipValidatorSize, err)
		return
	}
	peersAll = append(peersAll, peersValidators...)
	if err := n.appGossipPeers(peersAll, chainID, appGossipBytes); err != nil {
		n.log.Debug("failed to SendAppGossip(%s, %s): %s", chainID, err)
		n.log.Verbo("message:\n%s", formatting.DumpBytes{Bytes: appGossipBytes})
	}
}

// SendAppGossipSpecific attempts to gossip the container to specific peers.
func (n *network) SendAppGossipSpecific(nodeIDs ids.ShortSet, subnetID, chainID ids.ID, appGossipBytes []byte) {
	peers := n.getPeers(nodeIDs)
	if err := n.appGossipPeers(peers, chainID, appGossipBytes); err != nil {
		n.log.Debug("failed to SendAppGossipSpecific(%s, %s): %s", chainID, err)
		n.log.Verbo("message:\n%s", formatting.DumpBytes{Bytes: appGossipBytes})
	}
}

// SendGossip attempts to gossip the container to the network
// Assumes [n.stateLock] is not held.
func (n *network) SendGossip(subnetID, chainID, containerID ids.ID, container []byte, validatorOnly bool) {
	if err := n.gossipContainer(subnetID, chainID, containerID, container, n.config.GossipAcceptedFrontierSize, validatorOnly); err != nil {
		n.log.Debug("failed to Gossip(%s, %s): %s", chainID, containerID, err)
		n.log.Verbo("container:\n%s", formatting.DumpBytes{Bytes: container})
	}
}

// Accept is called after every consensus decision
// Assumes [n.stateLock] is not held.
func (n *network) Accept(ctx *snow.Context, containerID ids.ID, container []byte) error {
	if !ctx.IsBootstrapped() {
		// don't gossip during bootstrapping
		return nil
	}
	return n.gossipContainer(ctx.SubnetID, ctx.ChainID, containerID, container, n.config.GossipOnAcceptSize, ctx.IsValidatorOnly())
}

// shouldUpgradeIncoming returns whether we should
// upgrade an incoming connection from a peer
// at the IP whose string repr. is [ipStr].
// Assumes stateLock is not held.
func (n *network) shouldUpgradeIncoming(ipStr string) bool {
	n.stateLock.RLock()
	defer n.stateLock.RUnlock()

	if _, ok := n.connectedIPs[ipStr]; ok {
		n.log.Debug("not upgrading connection to %s because it's connected", ipStr)
		return false
	}
	if _, ok := n.myIPs[ipStr]; ok {
		n.log.Debug("not upgrading connection to %s because it's myself", ipStr)
		return false
	}
	if _, ok := n.peerAliasIPs[ipStr]; ok {
		n.log.Debug("not upgrading connection to %s because it's an alias", ipStr)
		return false
	}
	if !n.inboundConnUpgradeThrottler.ShouldUpgrade(ipStr) {
		n.log.Debug("not upgrading connection to %s due to rate-limiting", ipStr)
		n.metrics.inboundConnRateLimited.Inc()
		return false
	}
	n.metrics.inboundConnAllowed.Inc()

	// Note that we attempt to upgrade remote addresses in
	// [n.disconnectedIPs] because that could allow us to initialize
	// a connection with a peer we've been attempting to dial.
	return true
}

// shouldHoldConnection returns true if this node should have a connection to
// the provided peerID. If the node is attempting to connect to the minimum number of peers, then it should only connect
// if this node is a validator, or the peer is a validator/beacon.
func (n *network) shouldHoldConnection(peerID ids.ShortID) bool {
	return !n.config.RequireValidatorToConnect ||
		n.config.Validators.Contains(constants.PrimaryNetworkID, n.config.MyNodeID) ||
		n.config.Validators.Contains(constants.PrimaryNetworkID, peerID) ||
		n.config.Beacons.Contains(peerID)
}

// Dispatch starts accepting connections from other nodes attempting to connect
// to this node.
// Assumes [n.stateLock] is not held.
func (n *network) Dispatch() error {
	go n.gossipPeerList() // Periodically gossip peers
	go n.inboundConnUpgradeThrottler.Dispatch()
	defer n.inboundConnUpgradeThrottler.Stop()
	go func() {
		duration := time.Until(n.versionCompatibility.MaskTime())
		time.Sleep(duration)

		n.stateLock.Lock()
		defer n.stateLock.Unlock()

		n.hasMasked = true
		for _, vdrID := range n.maskedValidators.List() {
			if err := n.config.Validators.MaskValidator(vdrID); err != nil {
				n.log.Error("failed to mask validator %s due to %s", vdrID, err)
			}
		}
		n.maskedValidators.Clear()
		n.log.Verbo("The new staking set is:\n%s", n.config.Validators)
	}()
	for { // Continuously accept new connections
		conn, err := n.listener.Accept() // Returns error when n.Close() is called
		if err != nil {
			if netErr, ok := err.(net.Error); ok && netErr.Temporary() {
				// Sleep for a small amount of time to try to wait for the
				// temporary error to go away.
				time.Sleep(time.Millisecond)
				continue
			}

			// When [n].Close() is called, [n.listener].Close() is called.
			// This causes [n.listener].Accept() to return an error.
			// If that happened, don't log/return an error here.
			if n.closed.GetValue() {
				return errNetworkClosed
			}
			n.log.Debug("error during server accept: %s", err)
			return err
		}

		// We pessimistically drop an incoming connection if the remote
		// address is found in connectedIPs, myIPs, or peerAliasIPs.
		// This protects our node from spending CPU cycles on TLS
		// handshakes to upgrade connections from existing peers.
		// Specifically, this can occur when one of our existing
		// peers attempts to connect to one our IP aliases (that they
		// aren't yet aware is an alias).
		remoteAddr := conn.RemoteAddr().String()
		ip, err := utils.ToIPDesc(remoteAddr)
		if err != nil {
			return fmt.Errorf("unable to convert remote address %s to IPDesc: %w", remoteAddr, err)
		}
		ipStr := ip.IP.String()
		upgrade := n.shouldUpgradeIncoming(ipStr)
		if !upgrade {
			_ = conn.Close()
			continue
		}

		if conn, ok := conn.(*net.TCPConn); ok {
			if err := conn.SetLinger(0); err != nil {
				n.log.Warn("failed to set no linger due to: %s", err)
			}
			if err := conn.SetNoDelay(true); err != nil {
				n.log.Warn("failed to set socket nodelay due to: %s", err)
			}
		}

		go func() {
			if err := n.upgrade(newPeer(n, conn, utils.IPDesc{}), n.serverUpgrader); err != nil {
				n.log.Verbo("failed to upgrade connection: %s", err)
			}
		}()
	}
}

// Returns information about peers.
// If [nodeIDs] is empty, returns info about all peers that have finished
// the handshake. Otherwise, returns info about the peers in [nodeIDs]
// that have finished the handshake.
// Assumes [n.stateLock] is not held.
func (n *network) Peers(nodeIDs []ids.ShortID) []PeerID {
	n.stateLock.RLock()
	defer n.stateLock.RUnlock()

	if len(nodeIDs) == 0 { // Return info about all peers
		peers := make([]PeerID, 0, n.peers.size())
		for _, peer := range n.peers.peersList {
			if peer.finishedHandshake.GetValue() {
				peers = append(peers, PeerID{
					IP:           peer.conn.RemoteAddr().String(),
					PublicIP:     peer.getIP().String(),
					ID:           peer.nodeID.PrefixedString(constants.NodeIDPrefix),
					Version:      peer.versionStr.GetValue().(string),
					LastSent:     time.Unix(atomic.LoadInt64(&peer.lastSent), 0),
					LastReceived: time.Unix(atomic.LoadInt64(&peer.lastReceived), 0),
					Benched:      n.benchlistManager.GetBenched(peer.nodeID),
				})
			}
		}
		return peers
	}

	peers := make([]PeerID, 0, len(nodeIDs))
	for _, nodeID := range nodeIDs { // Return info about given peers
		if peer, ok := n.peers.getByID(nodeID); ok && peer.finishedHandshake.GetValue() {
			peers = append(peers, PeerID{
				IP:           peer.conn.RemoteAddr().String(),
				PublicIP:     peer.getIP().String(),
				ID:           peer.nodeID.PrefixedString(constants.NodeIDPrefix),
				Version:      peer.versionStr.GetValue().(string),
				LastSent:     time.Unix(atomic.LoadInt64(&peer.lastSent), 0),
				LastReceived: time.Unix(atomic.LoadInt64(&peer.lastReceived), 0),
				Benched:      n.benchlistManager.GetBenched(peer.nodeID),
			})
		}
	}
	return peers
}

// Close implements the Network interface
// Assumes [n.stateLock] is not held.
func (n *network) Close() error {
	n.closeOnce.Do(n.close)
	return nil
}

func (n *network) close() {
	n.log.Info("shutting down network")

	if err := n.listener.Close(); err != nil {
		n.log.Debug("closing network listener failed with: %s", err)
	}

	if n.closed.GetValue() {
		return
	}

	n.stateLock.Lock()
	if n.closed.GetValue() {
		n.stateLock.Unlock()
		return
	}
	n.closed.SetValue(true)

	peersToClose := make([]*peer, n.peers.size())
	copy(peersToClose, n.peers.peersList)
	n.peers.reset()
	n.stateLock.Unlock()

	for _, peer := range peersToClose {
		peer.Close() // Grabs the stateLock
	}
}

// TrackIP implements the Network interface
// Assumes [n.stateLock] is not held.
func (n *network) TrackIP(ip utils.IPDesc) {
	n.Track(ip, ids.ShortEmpty)
}

// Track implements the Network interface
// Assumes [n.stateLock] is not held.
func (n *network) Track(ip utils.IPDesc, nodeID ids.ShortID) {
	n.stateLock.Lock()
	defer n.stateLock.Unlock()

	n.track(ip, nodeID)
}

func (n *network) IP() utils.IPDesc {
	return n.currentIP.IP()
}

// Assumes [n.stateLock] is not held.
func (n *network) gossipContainer(subnetID, chainID, containerID ids.ID, container []byte, numToGossip uint, validatorOnly bool) error {
	now := n.clock.Time()

	// Sent to peers that handle compressed messages (and messages with the isCompress flag)
	msg, err := n.b.Put(chainID, constants.GossipMsgRequestID, containerID, container, n.config.CompressionEnabled)
	if err != nil {
		n.sendFailRateCalculator.Observe(1, now)
		return fmt.Errorf("attempted to pack too large of a Put message.\nContainer length: %d", len(container))
	}

	n.stateLock.RLock()
	peers, err := n.peers.sample(subnetID, validatorOnly, int(numToGossip))
	n.stateLock.RUnlock()
	if err != nil {
		return err
	}

	for _, peer := range peers {
		sent := peer.Send(msg, false)
		if sent {
			n.metrics.put.numSent.Inc()
			n.metrics.put.sentBytes.Add(float64(len(msg.Bytes())))
			// assume that if [saved] == 0, [msg] wasn't compressed
			if saved := msg.BytesSavedCompression(); saved != 0 {
				n.metrics.put.savedSentBytes.Observe(float64(saved))
			}
			n.sendFailRateCalculator.Observe(0, now)
		} else {
			n.sendFailRateCalculator.Observe(1, now)
			n.metrics.put.numFailed.Inc()
		}
	}
	return nil
}

// helper method for SendAppGossip/SendAppGossipSpecific
func (n *network) appGossipPeers(peers []*peer, chainID ids.ID, appGossipBytes []byte) error {
	now := n.clock.Time()

	msg, err := n.b.AppGossip(chainID, appGossipBytes, n.config.CompressionEnabled)
	if err != nil {
		n.sendFailRateCalculator.Observe(1, now)
		return fmt.Errorf("failed to build AppGossip(%s): %w", chainID, err)
	}

	sentPeers := ids.ShortSet{}
	for _, peer := range peers {
		// should never be nil but just in case
		if peer == nil || sentPeers.Contains(peer.nodeID) {
			continue
		}
		sentPeers.Add(peer.nodeID)
		sent := peer.Send(msg, false)
		if !sent {
			n.log.Debug("failed to send AppGossip(%s, %s)", peer.nodeID, chainID)
			n.log.Verbo("failed message: %s", formatting.DumpBytes{Bytes: appGossipBytes})
			n.metrics.appGossip.numFailed.Inc()
			n.sendFailRateCalculator.Observe(1, now)
		} else {
			n.metrics.appGossip.numSent.Inc()
			n.metrics.appGossip.sentBytes.Add(float64(len(msg.Bytes())))
			n.sendFailRateCalculator.Observe(0, now)
			if saved := msg.BytesSavedCompression(); saved != 0 {
				n.metrics.appGossip.savedSentBytes.Observe(float64(saved))
			}
		}
	}
	return nil
}

// assumes the stateLock is held.
// Try to connect to [nodeID] at [ip].
func (n *network) track(ip utils.IPDesc, nodeID ids.ShortID) {
	if n.closed.GetValue() {
		return
	}

	str := ip.String()
	if _, ok := n.disconnectedIPs[str]; ok {
		return
	}
	if _, ok := n.connectedIPs[str]; ok {
		return
	}
	if _, ok := n.peerAliasIPs[str]; ok {
		return
	}
	if _, ok := n.myIPs[str]; ok {
		return
	}
	// If we saw an IP gossiped for this node ID
	// with a later timestamp, don't track this old IP
	if latestIP, ok := n.latestPeerIP[nodeID]; ok {
		if !latestIP.ip.Equal(ip) {
			return
		}
	}
	n.disconnectedIPs[str] = struct{}{}

	go n.connectTo(ip, nodeID)
}

// Assumes [n.stateLock] is not held. Only returns after the network is closed.
func (n *network) gossipPeerList() {
	t := time.NewTicker(n.config.PeerListGossipFreq)
	defer t.Stop()

	for range t.C {
		if n.closed.GetValue() {
			return
		}

		allPeers := n.getAllPeers()
		if len(allPeers) == 0 {
			continue
		}

		stakers := make([]*peer, 0, len(allPeers))
		nonStakers := make([]*peer, 0, len(allPeers))
		for _, peer := range allPeers {
			if n.config.Validators.Contains(constants.PrimaryNetworkID, peer.nodeID) {
				stakers = append(stakers, peer)
			} else {
				nonStakers = append(nonStakers, peer)
			}
		}

		numStakersToSend := int((n.config.PeerListGossipSize + n.config.PeerListStakerGossipFraction - 1) / n.config.PeerListStakerGossipFraction)
		if len(stakers) < numStakersToSend {
			numStakersToSend = len(stakers)
		}
		numNonStakersToSend := int(n.config.PeerListGossipSize) - numStakersToSend
		if len(nonStakers) < numNonStakersToSend {
			numNonStakersToSend = len(nonStakers)
		}

		s := sampler.NewUniform()
		if err := s.Initialize(uint64(len(stakers))); err != nil {
			n.log.Error("failed to select stakers to sample: %s. len(stakers): %d",
				err,
				len(stakers))
			continue
		}
		stakerIndices, err := s.Sample(numStakersToSend)
		if err != nil {
			n.log.Error("failed to select stakers to sample: %s. len(stakers): %d",
				err,
				len(stakers))
			continue
		}

		if err := s.Initialize(uint64(len(nonStakers))); err != nil {
			n.log.Error("failed to select non-stakers to sample: %s. len(nonStakers): %d",
				err,
				len(nonStakers))
			continue
		}
		nonStakerIndices, err := s.Sample(numNonStakersToSend)
		if err != nil {
			n.log.Error("failed to select non-stakers to sample: %s. len(nonStakers): %d",
				err,
				len(nonStakers))
			continue
		}

		ipCerts, err := n.validatorIPs()
		if err != nil {
			n.log.Error("failed to fetch validator IPs: %s", err)
			continue
		}

		if len(ipCerts) == 0 {
			n.log.Debug("skipping validator IP gossiping as no IPs are connected")
			continue
		}

		// Sent to peers that handle compressed messages (and messages with the isCompress flag)
		msg, err := n.b.PeerList(ipCerts, n.config.CompressionEnabled)
		if err != nil {
			n.log.Error("failed to build signed peerlist to gossip: %s. len(ips): %d",
				err,
				len(ipCerts))
			continue
		}

		for _, index := range stakerIndices {
			peer := stakers[int(index)]
			peer.Send(msg, false)
		}
		for _, index := range nonStakerIndices {
			peer := nonStakers[int(index)]
			peer.Send(msg, false)
		}
	}
}

// Returns when:
// * We connected to [ip]
// * The network is closed
// * We gave up connecting to [ip] because the IP is stale
// If [nodeID] == ids.ShortEmpty, won't cancel an existing
// attempt to connect to the peer with that IP.
// We do this so we don't cancel attempted to connect to bootstrap beacons.
// See method TrackIP.
// Assumes [n.stateLock] isn't held when this method is called.
func (n *network) connectTo(ip utils.IPDesc, nodeID ids.ShortID) {
	str := ip.String()
	n.stateLock.RLock()
	delay := n.retryDelay[str]
	n.stateLock.RUnlock()

	for {
		time.Sleep(delay)

		if delay == 0 {
			delay = n.config.InitialReconnectDelay
		}

		// Randomization is only performed here to distribute reconnection
		// attempts to a node that previously shut down. This doesn't require
		// cryptographically secure random number generation.
		delay = time.Duration(float64(delay) * (1 + rand.Float64())) // #nosec G404
		if delay > n.config.MaxReconnectDelay {
			// set the timeout to [.75, 1) * maxReconnectDelay
			delay = time.Duration(float64(n.config.MaxReconnectDelay) * (3 + rand.Float64()) / 4) // #nosec G404
		}

		n.stateLock.Lock()
		_, isDisconnected := n.disconnectedIPs[str]
		_, isConnected := n.connectedIPs[str]
		_, isMyself := n.myIPs[str]
		// If we saw an IP gossiped for this node ID
		// with a later timestamp, don't track this old IP
		isLatestIP := true
		if latestIP, ok := n.latestPeerIP[nodeID]; ok {
			isLatestIP = latestIP.ip.Equal(ip)
		}
		closed := n.closed

		if !isDisconnected || !isLatestIP || isConnected || isMyself || closed.GetValue() {
			// If the IP was discovered by the peer connecting to us, we don't
			// need to attempt to connect anymore

			// If we've seen an IP gossiped for this peer with a later timestamp,
			// don't try to connect to the old IP anymore

			// If the IP was discovered to be our IP address, we don't need to
			// attempt to connect anymore

			// If the network was closed, we should stop attempting to connect
			// to the peer

			n.stateLock.Unlock()
			return
		}
		n.retryDelay[str] = delay
		n.stateLock.Unlock()

		// If we are already trying to connect to this node ID,
		// cancel the existing attempt.
		// If [nodeID] is the empty ID, [ip] is a bootstrap beacon.
		// In that case, don't cancel existing connection attempt.
		if nodeID != ids.ShortEmpty {
			if cancel, exists := n.connAttempts.Load(nodeID); exists {
				n.log.Verbo("canceling attempt to connect to stale IP of %s%s", constants.NodeIDPrefix, nodeID)
				cancel.(context.CancelFunc)()
			}
		}

		// When [cancel] is called, we give up on this attempt to connect
		// (if we have not yet connected.)
		// This occurs at the sooner of:
		// * [connectTo] is called again with the same node ID
		// * The call to [attemptConnect] below returns
		ctx, cancel := context.WithCancel(context.Background())
		n.connAttempts.Store(nodeID, cancel)

		// Attempt to connect
		err := n.attemptConnect(ctx, ip)
		cancel() // to avoid goroutine leak

		n.connAttempts.Delete(nodeID)

		if err == nil {
			return
		}
		n.log.Verbo("error attempting to connect to %s: %s. Reattempting in %s",
			ip, err, delay)
	}
}

// Attempt to connect to the peer at [ip].
// If [ctx] is canceled, stops trying to connect.
// Returns nil if:
// * A connection was established
// * The network is closed.
// * [ctx] is canceled.
// Assumes [n.stateLock] is not held when this method is called.
func (n *network) attemptConnect(ctx context.Context, ip utils.IPDesc) error {
	n.log.Verbo("attempting to connect to %s", ip)
	conn, err := n.dialer.Dial(ctx, ip)
	if err != nil {
		// If [ctx] was canceled, return nil so we don't try to connect again
		if ctx.Err() == context.Canceled {
			return nil
		}
		// Error wasn't because connection attempt was canceled
		return err
	}

	if conn, ok := conn.(*net.TCPConn); ok {
		if err := conn.SetLinger(0); err != nil {
			n.log.Warn("failed to set no linger due to: %s", err)
		}
		if err := conn.SetNoDelay(true); err != nil {
			n.log.Warn("failed to set socket nodelay due to: %s", err)
		}
	}
	return n.upgrade(newPeer(n, conn, ip), n.clientUpgrader)
}

// Assumes [n.stateLock] is not held. Returns an error if the peer's connection
// wasn't able to be upgraded.
func (n *network) upgrade(p *peer, upgrader Upgrader) error {
	if err := p.conn.SetReadDeadline(time.Now().Add(n.config.ReadHandshakeTimeout)); err != nil {
		_ = p.conn.Close()
		n.log.Verbo("failed to set the read deadline with %s", err)
		return err
	}

	nodeID, conn, cert, err := upgrader.Upgrade(p.conn)
	if err != nil {
		_ = p.conn.Close()
		n.log.Verbo("failed to upgrade connection with %s", err)
		return err
	}

	if err := conn.SetReadDeadline(time.Time{}); err != nil {
		_ = p.conn.Close()
		n.log.Verbo("failed to clear the read deadline with %s", err)
		return err
	}

	p.cert = cert
	p.nodeID = nodeID
	p.conn = conn

	if err := n.tryAddPeer(p); err != nil {
		_ = p.conn.Close()
		n.log.Debug("dropping peer connection due to: %s", err)
	}
	return nil
}

// Returns an error if the peer couldn't be added.
// Assumes [n.stateLock] is not held.
func (n *network) tryAddPeer(p *peer) error {
	n.stateLock.Lock()
	defer n.stateLock.Unlock()

	if n.closed.GetValue() {
		// the network is closing, so make sure that no further reconnect
		// attempts are made.
		return errNetworkClosed
	}

	ip := p.getIP()

	// if this connection is myself, then I should delete the connection and
	// mark the IP as one of mine.
	if p.nodeID == n.config.MyNodeID {
		if !ip.IsZero() {
			// if n.ip is less useful than p.ip set it to this IP
			if n.currentIP.IP().IsZero() {
				n.log.Info("setting my ip to %s because I was able to connect to myself through this channel",
					p.ip)
				n.currentIP.Update(p.ip)
			}
			str := ip.String()
			delete(n.disconnectedIPs, str)
			delete(n.retryDelay, str)
			n.myIPs[str] = struct{}{}
		}
		return errPeerIsMyself
	}

	if !n.shouldHoldConnection(p.nodeID) {
		if !ip.IsZero() {
			str := ip.String()
			delete(n.disconnectedIPs, str)
			delete(n.retryDelay, str)
		}
		return fmt.Errorf("non-validator connection from %s at %s", p.nodeID.PrefixedString(constants.NodeIDPrefix), ip)
	}

	// If I am already connected to this peer, then I should close this new
	// connection and add an alias record.
	if peer, ok := n.peers.getByID(p.nodeID); ok {
		if !ip.IsZero() {
			str := ip.String()
			delete(n.disconnectedIPs, str)
			delete(n.retryDelay, str)
			peer.addAlias(ip)
		}
		return fmt.Errorf("duplicated connection from %s at %s", p.nodeID.PrefixedString(constants.NodeIDPrefix), ip)
	}

	n.peers.add(p)
	n.metrics.numPeers.Set(float64(n.peers.size()))
	p.Start()
	return nil
}

// Returns the IPs, certs and signatures of validators we're connected
// to that have finished the handshake.
// Assumes [n.stateLock] is not held.
func (n *network) validatorIPs() ([]utils.IPCertDesc, error) {
	n.stateLock.RLock()
	defer n.stateLock.RUnlock()

	totalNumPeers := n.peers.size()

	numToSend := int(n.config.PeerListSize)
	if totalNumPeers < numToSend {
		numToSend = totalNumPeers
	}

	if numToSend == 0 {
		return nil, nil
	}
	res := make([]utils.IPCertDesc, 0, numToSend)

	s := sampler.NewUniform()
	if err := s.Initialize(uint64(totalNumPeers)); err != nil {
		return nil, err
	}

	for len(res) != numToSend {
		sampledIdx, err := s.Next() // lazy-sampling
		if err != nil {
			// all peers have been sampled and not enough valid ones found.
			// return what we have
			return res, nil
		}

		// TODO: consider possibility of grouping peers in different buckets
		// (e.g. validators/non-validators, connected/disconnected)
		peer, found := n.peers.getByIdx(int(sampledIdx))
		if !found {
			return res, fmt.Errorf("no peer at index %v", sampledIdx)
		}

		peerIP := peer.getIP()
		switch {
		case !peer.finishedHandshake.GetValue():
			continue
		case peerIP.IsZero():
			continue
		case !n.config.Validators.Contains(constants.PrimaryNetworkID, peer.nodeID):
			continue
		}

		peerVersion := peer.versionStruct.GetValue().(version.Application)
		if n.versionCompatibility.Unmaskable(peerVersion) != nil {
			continue
		}

		signedIP, ok := peer.sigAndTime.GetValue().(signedPeerIP)
		if !ok || !signedIP.ip.Equal(peerIP) {
			continue
		}

		res = append(res, utils.IPCertDesc{
			IPDesc:    peerIP,
			Signature: signedIP.signature,
			Cert:      peer.cert,
			Time:      signedIP.time,
		})
	}

	return res, nil
}

// Should only be called after the peer finishes the handshake.
// Should not be called after [disconnected] is called with this peer.
// Assumes [n.stateLock] is not held.
func (n *network) connected(p *peer) {
	p.net.stateLock.Lock()
	defer p.net.stateLock.Unlock()

	p.finishedHandshake.SetValue(true)

	peerVersion := p.versionStruct.GetValue().(version.Application)

	if n.hasMasked {
		if n.versionCompatibility.Unmaskable(peerVersion) != nil {
			if err := n.config.Validators.MaskValidator(p.nodeID); err != nil {
				n.log.Error("failed to mask validator %s due to %s", p.nodeID, err)
			}
		} else {
			if err := n.config.Validators.RevealValidator(p.nodeID); err != nil {
				n.log.Error("failed to reveal validator %s due to %s", p.nodeID, err)
			}
		}
		n.log.Verbo("The new staking set is:\n%s", n.config.Validators)
	} else {
		if n.versionCompatibility.WontMask(peerVersion) != nil {
			n.maskedValidators.Add(p.nodeID)
		} else {
			n.maskedValidators.Remove(p.nodeID)
		}
	}

	// TODO also delete an entry from this map when they leave the validator set
	delete(n.latestPeerIP, p.nodeID)

	ip := p.getIP()
	n.log.Debug("connected to %s at %s", p.nodeID, ip)

	if !ip.IsZero() {
		str := ip.String()

		delete(n.disconnectedIPs, str)
		delete(n.retryDelay, str)
		n.connectedIPs[str] = struct{}{}
	}

	n.router.Connected(p.nodeID)
	n.metrics.connected.Inc()
}

// should only be called after the peer is marked as connected.
// Assumes [n.stateLock] is not held.
func (n *network) disconnected(p *peer) {
	p.net.stateLock.Lock()
	defer p.net.stateLock.Unlock()

	ip := p.getIP()
	n.log.Debug("disconnected from %s at %s", p.nodeID, ip)

	n.peers.remove(p)
	n.metrics.numPeers.Set(float64(n.peers.size()))

	p.releaseAllAliases()

	if !ip.IsZero() {
		str := ip.String()

		delete(n.disconnectedIPs, str)
		delete(n.connectedIPs, str)

		if n.config.Validators.Contains(constants.PrimaryNetworkID, p.nodeID) {
			n.track(ip, p.nodeID)
		}
	}

	// Only send Disconnected to router if Connected was sent
	if p.finishedHandshake.GetValue() {
		n.router.Disconnected(p.nodeID)
	}
	n.metrics.disconnected.Inc()
}

// Safe copy the peers dressed as a peerElement
// Assumes [n.stateLock] is not held.
func (n *network) getPeerElements(nodeIDs ids.ShortSet) []*peerElement {
	n.stateLock.RLock()
	defer n.stateLock.RUnlock()

	if n.closed.GetValue() {
		return nil
	}

	peerElements := make([]*peerElement, nodeIDs.Len())
	i := 0
	for nodeID := range nodeIDs {
		nodeID := nodeID                   // Prevent overwrite in next loop iteration
		peer, _ := n.peers.getByID(nodeID) // note: peer may be nil
		peerElements[i] = &peerElement{
			peer: peer,
			id:   nodeID,
		}
		i++
	}
	return peerElements
}

// Safe copy the peers
// Assumes [n.stateLock] is not held.
func (n *network) getPeers(nodeIDs ids.ShortSet) []*peer {
	n.stateLock.RLock()
	defer n.stateLock.RUnlock()

	if n.closed.GetValue() {
		return nil
	}

	peers := make([]*peer, 0, nodeIDs.Len())
	for nodeID := range nodeIDs {
		peer, ok := n.peers.getByID(nodeID)
		if ok {
			peers = append(peers, peer)
		}
	}
	return peers
}

// Returns a copy of the peer set.
// Only includes peers that have finished the handshake.
// Assumes [n.stateLock] is not held.
func (n *network) getAllPeers() []*peer {
	n.stateLock.RLock()
	defer n.stateLock.RUnlock()

	if n.closed.GetValue() {
		return nil
	}

	peers := make([]*peer, 0, n.peers.size())
	for _, peer := range n.peers.peersList {
		if peer.finishedHandshake.GetValue() {
			peers = append(peers, peer)
		}
	}
	return peers
}

// Safe find a single peer
// Assumes [n.stateLock] is not held.
func (n *network) getPeer(nodeID ids.ShortID) *peer {
	n.stateLock.RLock()
	defer n.stateLock.RUnlock()

	if n.closed.GetValue() {
		return nil
	}

	res, _ := n.peers.getByID(nodeID) // note: peer may be nil
	return res
}

// HealthCheck returns information about several network layer health checks.
// 1) Information about health check results
// 2) An error if the health check reports unhealthy
// Assumes [n.stateLock] is not held
func (n *network) HealthCheck() (interface{}, error) {
	// Get some data with the state lock held
	connectedTo := 0
	n.stateLock.RLock()
	for _, peer := range n.peers.peersList {
		if peer != nil && peer.finishedHandshake.GetValue() {
			connectedTo++
		}
	}
	sendFailRate := n.sendFailRateCalculator.Read()
	n.stateLock.RUnlock()

	// Make sure we're connected to at least the minimum number of peers
	healthy := connectedTo >= int(n.config.HealthConfig.MinConnectedPeers)
	details := map[string]interface{}{
		"connectedPeers": connectedTo,
	}

	// Make sure we've received an incoming message within the threshold
	now := n.clock.Time()

	lastMsgReceivedAt := time.Unix(atomic.LoadInt64(&n.lastMsgReceivedTime), 0)
	timeSinceLastMsgReceived := now.Sub(lastMsgReceivedAt)
	healthy = healthy && timeSinceLastMsgReceived <= n.config.HealthConfig.MaxTimeSinceMsgReceived
	details["timeSinceLastMsgReceived"] = timeSinceLastMsgReceived.String()
	n.metrics.timeSinceLastMsgReceived.Set(float64(timeSinceLastMsgReceived))

	// Make sure we've sent an outgoing message within the threshold
	lastMsgSentAt := time.Unix(atomic.LoadInt64(&n.lastMsgSentTime), 0)
	timeSinceLastMsgSent := now.Sub(lastMsgSentAt)
	healthy = healthy && timeSinceLastMsgSent <= n.config.HealthConfig.MaxTimeSinceMsgSent
	details["timeSinceLastMsgSent"] = timeSinceLastMsgSent.String()
	n.metrics.timeSinceLastMsgSent.Set(float64(timeSinceLastMsgSent))

	// Make sure the message send failed rate isn't too high
	healthy = healthy && sendFailRate <= n.config.HealthConfig.MaxSendFailRate
	details["sendFailRate"] = sendFailRate
	n.metrics.sendFailRate.Set(sendFailRate)

	// Network layer is unhealthy
	if !healthy {
		return details, errNetworkLayerUnhealthy
	}
	return details, nil
}

// assume [n.stateLock] is held. Returns the timestamp and signature that should
// be sent in a Version message. We only update these values when our IP has
// changed.
func (n *network) getVersion(ip utils.IPDesc) (uint64, []byte, error) {
	n.timeForIPLock.Lock()
	defer n.timeForIPLock.Unlock()

	if !ip.Equal(n.lastVersionIP) {
		newTimestamp := n.clock.Unix()
		msgHash := ipAndTimeHash(ip, newTimestamp)
		sig, err := n.config.TLSKey.Sign(cryptorand.Reader, msgHash, crypto.SHA256)
		if err != nil {
			return 0, nil, err
		}

		n.lastVersionIP = ip
		n.lastVersionTimestamp = newTimestamp
		n.lastVersionSignature = sig
	}

	return n.lastVersionTimestamp, n.lastVersionSignature, nil
}<|MERGE_RESOLUTION|>--- conflicted
+++ resolved
@@ -822,21 +822,7 @@
 
 // AppGossip implements the Sender interface.
 // assumes the stateLock is not held.
-<<<<<<< HEAD
 func (n *network) SendAppGossip(subnetID, chainID ids.ID, appGossipBytes []byte, validatorOnly bool) {
-	now := n.clock.Time()
-
-	msg, err := n.b.AppGossip(chainID, appGossipBytes, n.config.CompressionEnabled)
-	if err != nil {
-		n.log.Error("failed to build AppGossip(%s): %s", chainID, err)
-		n.log.Verbo("message: %s", formatting.DumpBytes{Bytes: appGossipBytes})
-		n.sendFailRateCalculator.Observe(1, now)
-		return
-	}
-
-=======
-func (n *network) SendAppGossip(subnetID, chainID ids.ID, appGossipBytes []byte) {
->>>>>>> edf1e508
 	n.stateLock.RLock()
 	// Gossip the message to [n.config.AppGossipNonValidatorSize] random nodes
 	// in the network. If this is a validator only subnet, selects only validators.
