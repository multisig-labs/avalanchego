// (c) 2019-2020, Ava Labs, Inc. All rights reserved.
// See the file LICENSE for licensing terms.

package network

import (
	"crypto/x509"
	"encoding/binary"
	"math"
	"net"
	"sync"
	"sync/atomic"
	"time"

	"github.com/ava-labs/avalanchego/ids"
	"github.com/ava-labs/avalanchego/utils"
	"github.com/ava-labs/avalanchego/utils/constants"
	"github.com/ava-labs/avalanchego/utils/formatting"
	"github.com/ava-labs/avalanchego/utils/hashing"
	"github.com/ava-labs/avalanchego/utils/timer"
	"github.com/ava-labs/avalanchego/utils/wrappers"
	"github.com/ava-labs/avalanchego/version"
)

// The signature of a peer's certificate on the byte representation
// of the peer's IP and time, and the time, in Unix seconds.
type signedPeerIP struct {
	ip        utils.IPDesc
	time      uint64
	signature []byte
}

// alias is a secondary IP address where a peer
// was reached
type alias struct {
	// ip where peer was reached
	ip utils.IPDesc

	// expiry is network time when the ip should be released
	expiry time.Time
}

type peer struct {
	net *network // network this peer is part of

	// if the version message has been received and is valid. is only modified
	// on the connection's reader routine.
	gotVersion utils.AtomicBool

	// if the gotPeerList message has been received and is valid. is only
	// modified on the connection's reader routine.
	gotPeerList utils.AtomicBool

<<<<<<< HEAD
	// if the peer list has already been sent to the peer, to avoid sending
	// it repeatedly.
=======
	// only send the peerlist to this peer on handling a getPeerlist message if
	// a peerlist hasn't already been sent.
>>>>>>> 7a5898dd
	peerListSent utils.AtomicBool

	// if the version message has been received and is valid and the peerlist
	// has been returned. is only modified on the connection's reader routine.
	connected utils.AtomicBool

	// if the peer is connected and the peer is able to follow the protocol. is
	// only modified on the connection's reader routine.
	compatible utils.AtomicBool

	// only close the peer once
	once sync.Once

	// if the close function has been called.
	closed utils.AtomicBool

	// number of bytes currently in the send queue.
	pendingBytes int64

	// lock to ensure that closing of the sender queue is handled safely
	senderLock sync.Mutex

	// queue of messages this connection is attempting to send the peer. Is
	// closed when the connection is closed.
	sender chan []byte

	// ip may or may not be set when the peer is first started. is only modified
	// on the connection's reader routine.
	ip utils.IPDesc

	// ipLock must be held when accessing [ip].
	ipLock sync.RWMutex

	// aliases is a list of IPs other than [ip] that we have connected to
	// this peer at.
	aliases []alias

	// aliasTimer triggers the release of expired records from [aliases].
	aliasTimer *timer.Timer

	// aliasLock must be held when accessing [aliases] or [aliasTimer].
	aliasLock sync.Mutex

	// id should be set when the peer is first created.
	id ids.ShortID

	// the connection object that is used to read/write messages from
	conn net.Conn

	// version that the peer reported during the handshake
	versionStruct, versionStr utils.AtomicInterface

	// unix time of the last message sent and received respectively
	// Must only be accessed atomically
	lastSent, lastReceived int64

	tickerCloser chan struct{}

	// ticker processes
	tickerOnce sync.Once

	// [cert] is this peer's certificate (specifically the leaf of the certificate chain they provided)
	cert *x509.Certificate

	// sigAndTime contains a struct of type sigAndTime.
	// The signature is [cert]'s signature on the peer's IP, concatenated with the peer's local time when it
	// sent a SignedVersion.
	// The time in [sigAndTime] is the one mentioned above.
	sigAndTime utils.AtomicInterface
}

// newPeer returns a properly initialized *peer.
func newPeer(net *network, conn net.Conn, ip utils.IPDesc) *peer {
	p := &peer{
		net:          net,
		conn:         conn,
		ip:           ip,
		tickerCloser: make(chan struct{}),
	}
	p.aliasTimer = timer.NewTimer(p.releaseExpiredAliases)

	return p
}

// assume the [stateLock] is held
func (p *peer) Start() {
	go p.ReadMessages()
	go p.WriteMessages()
}

func (p *peer) StartTicker() {
	go p.requestFinishHandshake()
	go p.sendPings()
	go p.monitorAliases()
}

func (p *peer) sendPings() {
	sendPingsTicker := time.NewTicker(p.net.pingFrequency)
	defer sendPingsTicker.Stop()

	for {
		select {
		case <-sendPingsTicker.C:
			closed := p.closed.GetValue()

			if closed {
				return
			}

			p.sendPing()
		case <-p.tickerCloser:
			return
		}
	}
}

// request missing handshake messages from the peer
func (p *peer) requestFinishHandshake() {
	finishHandshakeTicker := time.NewTicker(p.net.getVersionTimeout)
	defer finishHandshakeTicker.Stop()

	for {
		select {
		case <-finishHandshakeTicker.C:
			connected := p.connected.GetValue()
			closed := p.closed.GetValue()

			if connected || closed {
				return
			}

			if !p.gotVersion.GetValue() {
				p.sendGetVersion()
			}
			if !p.gotPeerList.GetValue() {
				p.sendGetPeerList()
			}
		case <-p.tickerCloser:
			return
		}
	}
}

// monitorAliases periodically attempts
// to release timed out alias IPs of the
// peer.
//
// monitorAliases will acquire [stateLock]
// when an alias is released.
func (p *peer) monitorAliases() {
	go func() {
		<-p.tickerCloser
		p.aliasTimer.Stop()
	}()

	p.aliasTimer.Dispatch()
}

// attempt to read messages from the peer
func (p *peer) ReadMessages() {
	defer p.Close()

	if err := p.conn.SetReadDeadline(p.net.clock.Time().Add(p.net.pingPongTimeout)); err != nil {
		p.net.log.Verbo("error on setting the connection read timeout %s", err)
		return
	}

	pendingBuffer := wrappers.Packer{}
	readBuffer := make([]byte, p.net.readBufferSize)
	for {
		read, err := p.conn.Read(readBuffer)
		if err != nil {
			p.net.log.Verbo("error on connection read to %s %s %s", p.id, p.getIP(), err)
			return
		}

		pendingBuffer.Bytes = append(pendingBuffer.Bytes, readBuffer[:read]...)

		msgBytes := pendingBuffer.UnpackBytes()
		if pendingBuffer.Errored() {
			// if reading the bytes errored, then we haven't read the full
			// message yet
			pendingBuffer.Offset = 0
			pendingBuffer.Err = nil

			if int64(len(pendingBuffer.Bytes)) > p.net.maxMessageSize+wrappers.IntLen {
				// we have read more bytes than the max message size allows for,
				// so we should terminate this connection

				p.net.log.Verbo("error reading too many bytes on %s %s", p.id, err)
				return
			}

			// we should try to read more bytes to finish the message
			continue
		}

		// we read the full message bytes

		// set the pending bytes to any extra bytes that were read
		pendingBuffer.Bytes = pendingBuffer.Bytes[pendingBuffer.Offset:]
		// set the offset back to the start of the next message
		pendingBuffer.Offset = 0

		if int64(len(msgBytes)) > p.net.maxMessageSize {
			// if this message is longer than the max message length, then we
			// should terminate this connection

			p.net.log.Verbo("error reading too many bytes on %s %s", p.id, err)
			return
		}

		p.net.log.Verbo("parsing new message from %s:\n%s",
			p.id,
			formatting.DumpBytes{Bytes: msgBytes})

		msg, err := p.net.b.Parse(msgBytes)
		if err != nil {
			p.net.log.Debug("failed to parse new message from %s:\n%s\n%s",
				p.id,
				formatting.DumpBytes{Bytes: msgBytes},
				err)
			continue
		}

		p.handle(msg)
	}
}

// attempt to write messages to the peer
func (p *peer) WriteMessages() {
	defer p.Close()

	p.sendSignedVersion()
	p.sendVersion()

	for msg := range p.sender {
		p.net.log.Verbo("sending new message to %s:\n%s",
			p.id,
			formatting.DumpBytes{Bytes: msg})

		msgb := [wrappers.IntLen]byte{}
		binary.BigEndian.PutUint32(msgb[:], uint32(len(msg)))
		for _, byteSlice := range [][]byte{msgb[:], msg} {
			for len(byteSlice) > 0 {
				if err := p.conn.SetWriteDeadline(time.Now().Add(p.net.pingPongTimeout)); err != nil {
					p.net.log.Verbo("error setting write deadline to %s at %s due to: %s", p.id, p.getIP(), err)
					return
				}

				written, err := p.conn.Write(byteSlice)
				if err != nil {
					p.net.log.Verbo("error writing to %s at %s due to: %s", p.id, p.getIP(), err)
					return
				}
				p.tickerOnce.Do(p.StartTicker)
				byteSlice = byteSlice[written:]
			}
		}

		p.senderLock.Lock()
		atomic.AddInt64(&p.net.pendingBytes, -int64(len(msg)))
		p.pendingBytes -= int64(len(msg))
		p.senderLock.Unlock()

		now := p.net.clock.Time().Unix()
		atomic.StoreInt64(&p.lastSent, now)
		atomic.StoreInt64(&p.net.lastMsgSentTime, now)
	}
}

// send assumes that the [stateLock] is not held.
func (p *peer) Send(msg Msg) bool {
	p.senderLock.Lock()
	defer p.senderLock.Unlock()

	// If the peer was closed then the sender channel was closed and we are
	// unable to send this message without panicking. So drop the message.
	if p.closed.GetValue() {
		p.net.log.Debug("dropping message to %s due to a closed connection", p.id)
		return false
	}

	// is it possible to send?
	if dropMsg := p.dropMessagePeer(); dropMsg {
		p.net.log.Debug("dropping message to %s due to a send queue with too many bytes", p.id)
		return false
	}

	msgBytes := msg.Bytes()
	msgBytesLen := int64(len(msgBytes))

	// lets assume send will be successful, we add to the network pending bytes.
	newPendingBytes := atomic.AddInt64(&p.net.pendingBytes, msgBytesLen)
	newConnPendingBytes := p.pendingBytes + msgBytesLen

	if dropMsg := p.dropMessage(newConnPendingBytes, newPendingBytes); dropMsg {
		// we never sent the message, remove from pending totals
		atomic.AddInt64(&p.net.pendingBytes, -msgBytesLen)
		p.net.log.Debug("dropping message to %s due to a send queue with too many bytes", p.id)
		return false
	}

	select {
	case p.sender <- msgBytes:
		p.pendingBytes = newConnPendingBytes
		return true
	default:
		// we never sent the message, remove from pending totals
		pb := atomic.AddInt64(&p.net.pendingBytes, -msgBytesLen)
<<<<<<< HEAD
		p.net.log.Warn("dropping message to %s due to a full send queue", p.id, pb)
=======
		p.net.log.Debug("dropping message to %s due to a full send queue", p.id, pb)
>>>>>>> 7a5898dd
		return false
	}
}

// assumes the [stateLock] is not held
func (p *peer) handle(msg Msg) {
	now := p.net.clock.Time()
	atomic.StoreInt64(&p.lastReceived, now.Unix())
	atomic.StoreInt64(&p.net.lastMsgReceivedTime, now.Unix())

	if err := p.conn.SetReadDeadline(now.Add(p.net.pingPongTimeout)); err != nil {
		p.net.log.Verbo("error on setting the connection read timeout %s, closing the connection", err)
		p.Close()
		return
	}

	op := msg.Op()
	msgMetrics := p.net.message(op)
	if msgMetrics == nil {
		p.net.log.Debug("dropping an unknown message from %s with op %s", p.id, op)
		return
	}
	msgMetrics.numReceived.Inc()
	msgMetrics.receivedBytes.Add(float64(len(msg.Bytes())))

	switch op {
	case Version:
		p.handleVersion(msg)
		return
	case SignedVersion:
		p.handleSignedVersion(msg)
		return
	case GetVersion:
		p.handleGetVersion(msg)
		return
	case Ping:
		p.handlePing(msg)
		return
	case Pong:
		p.handlePong(msg)
		return
	case GetPeerList:
		p.handleGetPeerList(msg)
		return
	case PeerList:
		p.handlePeerList(msg)
		return
	case SignedPeerList:
		p.handleSignedPeerList(msg)
		return
	}
	if !p.connected.GetValue() {
		p.net.log.Debug("dropping message from %s because the connection hasn't been established yet", p.id)

		// attempt to finish the handshake
		if !p.gotVersion.GetValue() {
			p.sendGetVersion()
		}
		if !p.gotPeerList.GetValue() {
			p.sendGetPeerList()
		}
		return
	}

	peerVersion := p.versionStruct.GetValue().(version.Version)
	if p.net.versionCompatibility.Compatible(peerVersion) != nil {
		p.net.log.Verbo("dropping message from un-upgraded validator %s", p.id)

		if p.compatible.GetValue() {
			p.net.stateLock.Lock()
			defer p.net.stateLock.Unlock()

			if p.compatible.GetValue() {
				p.net.router.Disconnected(p.id)
				p.compatible.SetValue(false)
			}
		}
		return
	}

	switch op {
	case GetAcceptedFrontier:
		p.handleGetAcceptedFrontier(msg)
	case AcceptedFrontier:
		p.handleAcceptedFrontier(msg)
	case GetAccepted:
		p.handleGetAccepted(msg)
	case Accepted:
		p.handleAccepted(msg)
	case Get:
		p.handleGet(msg)
	case GetAncestors:
		p.handleGetAncestors(msg)
	case Put:
		p.handlePut(msg)
	case MultiPut:
		p.handleMultiPut(msg)
	case PushQuery:
		p.handlePushQuery(msg)
	case PullQuery:
		p.handlePullQuery(msg)
	case Chits:
		p.handleChits(msg)
	default:
		p.net.log.Debug("dropping an unknown message from %s with op %s", p.id, op)
	}
}

// Assumes the peer's mutex is held
func (p *peer) dropMessagePeer() bool {
	return p.pendingBytes > p.net.maxMessageSize
}

// Assumes the peer's mutex is held
func (p *peer) dropMessage(connPendingLen, networkPendingLen int64) bool {
	return networkPendingLen > p.net.networkPendingSendBytesToRateLimit && // Check to see if we should be enforcing any rate limiting
		p.dropMessagePeer() && // this connection should have a minimum allowed bandwidth
		(networkPendingLen > p.net.maxNetworkPendingSendBytes || // Check to see if this message would put too much memory into the network
			connPendingLen > p.net.maxNetworkPendingSendBytes/20) // Check to see if this connection is using too much memory
}

// assumes the [stateLock] is not held
func (p *peer) Close() { p.once.Do(p.close) }

// assumes only `peer.Close` calls this
func (p *peer) close() {
	// If the connection is closing, we can immediately cancel the ticker
	// goroutines.
	close(p.tickerCloser)

	p.closed.SetValue(true)

	if err := p.conn.Close(); err != nil {
		p.net.log.Debug("closing peer %s resulted in an error: %s", p.id, err)
	}

	p.senderLock.Lock()
	// The locks guarantee here that the sender routine will read that the peer
	// has been closed and will therefore not attempt to write on this channel.
	close(p.sender)
	atomic.AddInt64(&p.net.pendingBytes, -p.pendingBytes)
	p.senderLock.Unlock()
	p.net.disconnected(p)
}

// assumes the [stateLock] is not held
func (p *peer) sendGetVersion() {
	msg, err := p.net.b.GetVersion()
	p.net.log.AssertNoError(err)
	if p.Send(msg) {
		p.net.getVersion.numSent.Inc()
		p.net.getVersion.sentBytes.Add(float64(len(msg.Bytes())))
		p.net.sendFailRateCalculator.Observe(0, p.net.clock.Time())
	} else {
		p.net.getVersion.numFailed.Inc()
		p.net.sendFailRateCalculator.Observe(1, p.net.clock.Time())
	}
}

// assumes the [stateLock] is not held
func (p *peer) sendVersion() {
	p.net.stateLock.RLock()
	msg, err := p.net.b.Version(
		p.net.networkID,
		p.net.nodeID,
		p.net.clock.Unix(),
		p.net.ip.IP(),
		p.net.versionCompatibility.Version().String(),
	)
	p.net.stateLock.RUnlock()
	p.net.log.AssertNoError(err)
	if p.Send(msg) {
		p.net.metrics.version.numSent.Inc()
		p.net.metrics.version.sentBytes.Add(float64(len(msg.Bytes())))
		p.net.sendFailRateCalculator.Observe(0, p.net.clock.Time())
	} else {
		p.net.metrics.version.numFailed.Inc()
		p.net.sendFailRateCalculator.Observe(1, p.net.clock.Time())
	}
}

// assumes the [stateLock] is not held
func (p *peer) sendSignedVersion() {
	p.net.stateLock.RLock()
	myIP := p.net.ip.IP()
	myVersionTime, myVersionSig, err := p.net.getSignedVersion(myIP)
	if err != nil {
		p.net.stateLock.RUnlock()
		return
	}
	msg, err := p.net.b.SignedVersion(
		p.net.networkID,
		p.net.nodeID,
		p.net.clock.Unix(),
		myIP,
		p.net.versionCompatibility.Version().String(),
		myVersionTime,
		myVersionSig,
	)
	p.net.stateLock.RUnlock()
	p.net.log.AssertNoError(err)
	if p.Send(msg) {
		p.net.metrics.signedVersion.numSent.Inc()
		p.net.metrics.signedVersion.sentBytes.Add(float64(len(msg.Bytes())))
		p.net.sendFailRateCalculator.Observe(0, p.net.clock.Time())
	} else {
		p.net.metrics.signedVersion.numFailed.Inc()
		p.net.sendFailRateCalculator.Observe(1, p.net.clock.Time())
	}
}

// assumes the [stateLock] is not held
func (p *peer) sendGetPeerList() {
	msg, err := p.net.b.GetPeerList()
	p.net.log.AssertNoError(err)
	if p.Send(msg) {
		p.net.getPeerlist.numSent.Inc()
		p.net.getPeerlist.sentBytes.Add(float64(len(msg.Bytes())))
		p.net.sendFailRateCalculator.Observe(0, p.net.clock.Time())
	} else {
		p.net.getPeerlist.numFailed.Inc()
		p.net.sendFailRateCalculator.Observe(1, p.net.clock.Time())
	}
}

// assumes the stateLock is not held
func (p *peer) sendPeerList() {
	validatorIPs, ips, err := p.net.validatorIPs()
	if err != nil {
		return
	}
	sentSigned := p.sendSignedPeerList(validatorIPs)
	sentUnsigned := p.sendUnsignedPeerList(ips)
	if sentSigned && sentUnsigned {
		p.peerListSent.SetValue(true)
	}
}

// assumes the [stateLock] is not held
<<<<<<< HEAD
=======
// returns true if an unsigned peer list was sent to [p]
>>>>>>> 7a5898dd
func (p *peer) sendUnsignedPeerList(peers []utils.IPDesc) bool {
	msg, err := p.net.b.PeerList(peers)
	if err != nil {
		p.net.log.Warn("failed to send PeerList message due to %s", err)
		return false
	}
	sent := p.Send(msg)
	if sent {
		p.net.peerlist.numSent.Inc()
		p.net.peerlist.sentBytes.Add(float64(len(msg.Bytes())))
		p.net.sendFailRateCalculator.Observe(0, p.net.clock.Time())
	} else {
		p.net.peerlist.numFailed.Inc()
		p.net.sendFailRateCalculator.Observe(1, p.net.clock.Time())
	}
	return sent
}

// assumes the [stateLock] is not held
<<<<<<< HEAD
=======
// returns true if a signed peer list was sent to [p]
>>>>>>> 7a5898dd
func (p *peer) sendSignedPeerList(peers []utils.IPCertDesc) bool {
	msg, err := p.net.b.SignedPeerList(peers)
	if err != nil {
		p.net.log.Warn("failed to send PeerList message due to %s", err)
		return false
	}

	sent := p.Send(msg)
	if sent {
		p.net.signedPeerList.numSent.Inc()
		p.net.signedPeerList.sentBytes.Add(float64(len(msg.Bytes())))
		p.net.sendFailRateCalculator.Observe(0, p.net.clock.Time())
	} else {
		p.net.signedPeerList.numFailed.Inc()
		p.net.sendFailRateCalculator.Observe(1, p.net.clock.Time())
	}
	return sent
}

// assumes the [stateLock] is not held
func (p *peer) sendPing() {
	msg, err := p.net.b.Ping()
	p.net.log.AssertNoError(err)
	if p.Send(msg) {
		p.net.ping.numSent.Inc()
		p.net.ping.sentBytes.Add(float64(len(msg.Bytes())))
		p.net.sendFailRateCalculator.Observe(0, p.net.clock.Time())
	} else {
		p.net.ping.numFailed.Inc()
		p.net.sendFailRateCalculator.Observe(1, p.net.clock.Time())
	}
}

// assumes the [stateLock] is not held
func (p *peer) sendPong() {
	msg, err := p.net.b.Pong()
	p.net.log.AssertNoError(err)
	if p.Send(msg) {
		p.net.pong.numSent.Inc()
		p.net.pong.sentBytes.Add(float64(len(msg.Bytes())))
		p.net.sendFailRateCalculator.Observe(0, p.net.clock.Time())
	} else {
		p.net.pong.numFailed.Inc()
		p.net.sendFailRateCalculator.Observe(1, p.net.clock.Time())
	}
}

// assumes the [stateLock] is not held
func (p *peer) handleGetVersion(msg Msg) {
	p.sendSignedVersion()
	p.sendVersion()
}

// If [isSignedVersion], [msg] is a SignedVersion message.
// Otherwise, [msg] is a Version message.
func (p *peer) versionCheck(msg Msg, isSignedVersion bool) {
	switch {
	case p.gotVersion.GetValue():
		p.net.log.Verbo("dropping duplicated version message from %s", p.id)
		return
	case msg.Get(NodeID).(uint32) == p.net.nodeID:
		p.net.log.Debug("peer's node ID is our node ID")
		p.discardMyIP()
		return
	case msg.Get(NetworkID).(uint32) != p.net.networkID:
		p.net.log.Debug("peer's network ID (%d) doesn't match our's (%d)", msg.Get(NetworkID).(uint32), p.net.networkID)
		p.discardIP()
		return
	case p.closed.GetValue():
		return
	}

	myTime := float64(p.net.clock.Unix())
	peerTime := float64(msg.Get(MyTime).(uint64))
	if math.Abs(peerTime-myTime) > p.net.maxClockDifference.Seconds() {
		if p.net.beacons.Contains(p.id) {
			p.net.log.Warn("beacon %s reports time (%d) that is too far out of sync with our's (%d)",
				p.id,
				uint64(peerTime),
				uint64(myTime))
		} else {
			p.net.log.Debug("peer %s reports time (%d) that is too far out of sync with our's (%d)",
				p.id,
				uint64(peerTime),
				uint64(myTime))
		}
		p.discardIP()
		return
	}

	peerVersionStr := msg.Get(VersionStr).(string)
	peerVersion, err := p.net.parser.Parse(peerVersionStr)
	if err != nil {
		p.net.log.Debug("peer version could not be parsed: %s", err)
		p.discardIP()
		return
	}

	if p.net.versionCompatibility.Version().Before(peerVersion) {
		if p.net.beacons.Contains(p.id) {
			p.net.log.Info("beacon %s attempting to connect with newer version %s. You may want to update your client",
				p.id,
				peerVersion)
		} else {
			p.net.log.Debug("peer %s attempting to connect with newer version %s. You may want to update your client",
				p.id,
				peerVersion)
		}
	}

	if err := p.net.versionCompatibility.Connectable(peerVersion); err != nil {
		p.net.log.Debug("peer version %s not compatible: %s", peerVersion, err)

		if !p.net.beacons.Contains(p.id) {
			p.discardIP()
			return
		}
		p.net.log.Info("allowing beacon %s to connect with a lower version %s",
			p.id,
			peerVersion)
	}

	peerIP := msg.Get(IP).(utils.IPDesc)

	if isSignedVersion {
		versionTime := msg.Get(VersionTime).(uint64)
		p.net.stateLock.RLock()
		latestPeerIP := p.net.latestPeerIP[p.id]
		p.net.stateLock.RUnlock()
		if latestPeerIP.time > versionTime {
			p.discardIP()
			return
		}
		if float64(versionTime)-myTime > p.net.maxClockDifference.Seconds() {
			p.net.log.Debug("peer %s attempting to connect with version timestamp (%d) too far in the future",
				p.id,
				latestPeerIP.time,
			)
			p.discardIP()
			return
		}

		sig := msg.Get(SigBytes).([]byte)
		signed := ipAndTimeBytes(peerIP, versionTime)
		err := p.cert.CheckSignature(p.cert.SignatureAlgorithm, signed, sig)
		if err != nil {
			p.net.log.Debug("signature verification failed for peer at %s: %s", peerIP, err)
			p.discardIP()
			return
		}

		signedPeerIP := signedPeerIP{
			ip:        peerIP,
			time:      versionTime,
			signature: sig,
		}

		p.net.stateLock.Lock()
		p.net.latestPeerIP[p.id] = signedPeerIP
		p.net.stateLock.Unlock()

		p.sigAndTime.SetValue(signedPeerIP)
	}

	if ip := p.getIP(); ip.IsZero() {
		addr := p.conn.RemoteAddr()
		localPeerIP, err := utils.ToIPDesc(addr.String())
		if err == nil {
			// If we have no clue what the peer's IP is, we can't perform any
			// verification
			if peerIP.IP.Equal(localPeerIP.IP) {
				// if the IPs match, add this ip:port pair to be tracked
				p.setIP(peerIP)
			}
		}
	}

	p.sendPeerList()

	p.versionStruct.SetValue(peerVersion)
	p.versionStr.SetValue(peerVersion.String())
	p.gotVersion.SetValue(true)

	p.tryMarkConnected()
}

// assumes the [stateLock] is not held
func (p *peer) handleVersion(msg Msg) {
	p.versionCheck(msg, false)
}

// assumes the [stateLock] is not held
func (p *peer) handleSignedVersion(msg Msg) {
	p.versionCheck(msg, true)
}

// assumes the [stateLock] is not held
func (p *peer) handleGetPeerList(msg Msg) {
	if p.gotVersion.GetValue() && !p.peerListSent.GetValue() {
		p.sendPeerList()
	}
}

// assumes the [stateLock] is not held
func (p *peer) handlePeerList(msg Msg) {
	ips := msg.Get(Peers).([]utils.IPDesc)

	p.gotPeerList.SetValue(true)
	p.tryMarkConnected()

	for _, ip := range ips {
		p.net.stateLock.Lock()
		switch {
		case ip.Equal(p.net.ip.IP()):
		case ip.IsZero():
		case !p.net.allowPrivateIPs && ip.IsPrivate():
		default:
			p.net.track(ip, ids.ShortEmpty)
		}
		p.net.stateLock.Unlock()
	}
}

func (p *peer) trackSignedPeer(peer utils.IPCertDesc) {
	p.net.stateLock.Lock()
	defer p.net.stateLock.Unlock()

	switch {
	case peer.IPDesc.Equal(p.net.ip.IP()):
		return
	case peer.IPDesc.IsZero():
		return
	case !p.net.allowPrivateIPs && peer.IPDesc.IsPrivate():
		return
	}

	if float64(peer.Time)-float64(p.net.clock.Unix()) > p.net.maxClockDifference.Seconds() {
		p.net.log.Debug("ignoring gossiped peer with version timestamp (%d) too far in the future", peer.Time)
		return
	}

	nodeID := certToID(peer.Cert)
	if !p.net.vdrs.Contains(nodeID) {
		p.net.log.Debug(
			"not peering to %s at %s because they are not a validator",
			nodeID.PrefixedString(constants.NodeIDPrefix),
			peer.IPDesc,
		)
		return
	}

	// Am I already peered to them? (safe because [p.net.stateLock] is held)
	foundPeer, ok := p.net.peers[nodeID]
	if ok && !foundPeer.closed.GetValue() {
		p.net.log.Debug(
			"not peering to %s because we are already connected to %s",
			peer.IPDesc,
			nodeID.PrefixedString(constants.NodeIDPrefix),
		)
		return
	}

	if p.net.latestPeerIP[nodeID].time > peer.Time {
		p.net.log.Debug(
			"not peering to %s at %s: the given timestamp (%d) < latest (%d)",
			nodeID.PrefixedString(constants.NodeIDPrefix),
			peer.IPDesc,
			peer.Time,
			p.net.latestPeerIP[nodeID].time,
		)
		return
	}

	signed := ipAndTimeBytes(peer.IPDesc, peer.Time)
	err := peer.Cert.CheckSignature(peer.Cert.SignatureAlgorithm, signed, peer.Signature)
	if err != nil {
		p.net.log.Debug(
			"signature verification failed for %s at %s: %s",
			nodeID.PrefixedString(constants.NodeIDPrefix),
			peer.IPDesc,
			err,
		)
		return
	}
	p.net.latestPeerIP[nodeID] = signedPeerIP{
		ip:   peer.IPDesc,
		time: peer.Time,
	}

	// TODO: only try to connect once
	p.net.track(peer.IPDesc, nodeID)
}

// assumes the [stateLock] is not held
func (p *peer) handleSignedPeerList(msg Msg) {
	ips := msg.Get(SignedPeers).([]utils.IPCertDesc)

	p.gotPeerList.SetValue(true)
	p.tryMarkConnected()

	for _, ip := range ips {
		p.trackSignedPeer(ip)
	}
}

// assumes the [stateLock] is not held
func (p *peer) handlePing(_ Msg) {
	p.sendPong()
}

// assumes the [stateLock] is not held
func (p *peer) handlePong(_ Msg) {}

// assumes the [stateLock] is not held
func (p *peer) handleGetAcceptedFrontier(msg Msg) {
	chainID, err := ids.ToID(msg.Get(ChainID).([]byte))
	p.net.log.AssertNoError(err)
	requestID := msg.Get(RequestID).(uint32)
	deadline := p.net.clock.Time().Add(time.Duration(msg.Get(Deadline).(uint64)))

	p.net.router.GetAcceptedFrontier(p.id, chainID, requestID, deadline)
}

// assumes the [stateLock] is not held
func (p *peer) handleAcceptedFrontier(msg Msg) {
	chainID, err := ids.ToID(msg.Get(ChainID).([]byte))
	p.net.log.AssertNoError(err)
	requestID := msg.Get(RequestID).(uint32)

	containerIDsBytes := msg.Get(ContainerIDs).([][]byte)
	containerIDs := make([]ids.ID, len(containerIDsBytes))
	containerIDsSet := ids.Set{} // To prevent duplicates
	for i, containerIDBytes := range containerIDsBytes {
		containerID, err := ids.ToID(containerIDBytes)
		if err != nil {
			p.net.log.Debug("error parsing ContainerID 0x%x: %s", containerIDBytes, err)
			return
		}
		if containerIDsSet.Contains(containerID) {
			p.net.log.Debug("message contains duplicate of container ID %s", containerID)
			return
		}
		containerIDs[i] = containerID
		containerIDsSet.Add(containerID)
	}

	p.net.router.AcceptedFrontier(p.id, chainID, requestID, containerIDs)
}

// assumes the [stateLock] is not held
func (p *peer) handleGetAccepted(msg Msg) {
	chainID, err := ids.ToID(msg.Get(ChainID).([]byte))
	p.net.log.AssertNoError(err)
	requestID := msg.Get(RequestID).(uint32)
	deadline := p.net.clock.Time().Add(time.Duration(msg.Get(Deadline).(uint64)))

	containerIDsBytes := msg.Get(ContainerIDs).([][]byte)
	containerIDs := make([]ids.ID, len(containerIDsBytes))
	containerIDsSet := ids.Set{} // To prevent duplicates
	for i, containerIDBytes := range containerIDsBytes {
		containerID, err := ids.ToID(containerIDBytes)
		if err != nil {
			p.net.log.Debug("error parsing ContainerID 0x%x: %s", containerIDBytes, err)
			return
		}
		if containerIDsSet.Contains(containerID) {
			p.net.log.Debug("message contains duplicate of container ID %s", containerID)
			return
		}
		containerIDs[i] = containerID
		containerIDsSet.Add(containerID)
	}

	p.net.router.GetAccepted(p.id, chainID, requestID, deadline, containerIDs)
}

// assumes the [stateLock] is not held
func (p *peer) handleAccepted(msg Msg) {
	chainID, err := ids.ToID(msg.Get(ChainID).([]byte))
	p.net.log.AssertNoError(err)
	requestID := msg.Get(RequestID).(uint32)

	containerIDsBytes := msg.Get(ContainerIDs).([][]byte)
	containerIDs := make([]ids.ID, len(containerIDsBytes))
	containerIDsSet := ids.Set{} // To prevent duplicates
	for i, containerIDBytes := range containerIDsBytes {
		containerID, err := ids.ToID(containerIDBytes)
		if err != nil {
			p.net.log.Debug("error parsing ContainerID 0x%x: %s", containerIDBytes, err)
			return
		}
		if containerIDsSet.Contains(containerID) {
			p.net.log.Debug("message contains duplicate of container ID %s", containerID)
			return
		}
		containerIDs[i] = containerID
		containerIDsSet.Add(containerID)
	}

	p.net.router.Accepted(p.id, chainID, requestID, containerIDs)
}

// assumes the [stateLock] is not held
func (p *peer) handleGet(msg Msg) {
	chainID, err := ids.ToID(msg.Get(ChainID).([]byte))
	p.net.log.AssertNoError(err)
	requestID := msg.Get(RequestID).(uint32)
	deadline := p.net.clock.Time().Add(time.Duration(msg.Get(Deadline).(uint64)))
	containerID, err := ids.ToID(msg.Get(ContainerID).([]byte))
	p.net.log.AssertNoError(err)

	p.net.router.Get(p.id, chainID, requestID, deadline, containerID)
}

func (p *peer) handleGetAncestors(msg Msg) {
	chainID, err := ids.ToID(msg.Get(ChainID).([]byte))
	p.net.log.AssertNoError(err)
	requestID := msg.Get(RequestID).(uint32)
	deadline := p.net.clock.Time().Add(time.Duration(msg.Get(Deadline).(uint64)))
	containerID, err := ids.ToID(msg.Get(ContainerID).([]byte))
	p.net.log.AssertNoError(err)

	p.net.router.GetAncestors(p.id, chainID, requestID, deadline, containerID)
}

// assumes the [stateLock] is not held
func (p *peer) handlePut(msg Msg) {
	chainID, err := ids.ToID(msg.Get(ChainID).([]byte))
	p.net.log.AssertNoError(err)
	requestID := msg.Get(RequestID).(uint32)
	containerID, err := ids.ToID(msg.Get(ContainerID).([]byte))
	p.net.log.AssertNoError(err)
	container := msg.Get(ContainerBytes).([]byte)

	p.net.router.Put(p.id, chainID, requestID, containerID, container)
}

// assumes the [stateLock] is not held
func (p *peer) handleMultiPut(msg Msg) {
	chainID, err := ids.ToID(msg.Get(ChainID).([]byte))
	p.net.log.AssertNoError(err)
	requestID := msg.Get(RequestID).(uint32)
	containers := msg.Get(MultiContainerBytes).([][]byte)

	p.net.router.MultiPut(p.id, chainID, requestID, containers)
}

// assumes the [stateLock] is not held
func (p *peer) handlePushQuery(msg Msg) {
	chainID, err := ids.ToID(msg.Get(ChainID).([]byte))
	p.net.log.AssertNoError(err)
	requestID := msg.Get(RequestID).(uint32)
	deadline := p.net.clock.Time().Add(time.Duration(msg.Get(Deadline).(uint64)))
	containerID, err := ids.ToID(msg.Get(ContainerID).([]byte))
	p.net.log.AssertNoError(err)
	container := msg.Get(ContainerBytes).([]byte)

	p.net.router.PushQuery(p.id, chainID, requestID, deadline, containerID, container)
}

// assumes the [stateLock] is not held
func (p *peer) handlePullQuery(msg Msg) {
	chainID, err := ids.ToID(msg.Get(ChainID).([]byte))
	p.net.log.AssertNoError(err)
	requestID := msg.Get(RequestID).(uint32)
	deadline := p.net.clock.Time().Add(time.Duration(msg.Get(Deadline).(uint64)))
	containerID, err := ids.ToID(msg.Get(ContainerID).([]byte))
	p.net.log.AssertNoError(err)

	p.net.router.PullQuery(p.id, chainID, requestID, deadline, containerID)
}

// assumes the [stateLock] is not held
func (p *peer) handleChits(msg Msg) {
	chainID, err := ids.ToID(msg.Get(ChainID).([]byte))
	p.net.log.AssertNoError(err)
	requestID := msg.Get(RequestID).(uint32)

	containerIDsBytes := msg.Get(ContainerIDs).([][]byte)
	containerIDs := make([]ids.ID, len(containerIDsBytes))
	containerIDsSet := ids.Set{} // To prevent duplicates
	for i, containerIDBytes := range containerIDsBytes {
		containerID, err := ids.ToID(containerIDBytes)
		if err != nil {
			p.net.log.Debug("error parsing ContainerID 0x%x: %s", containerIDBytes, err)
			return
		}
		if containerIDsSet.Contains(containerID) {
			p.net.log.Debug("message contains duplicate of container ID %s", containerID)
			return
		}
		containerIDs[i] = containerID
		containerIDsSet.Add(containerID)
	}

	p.net.router.Chits(p.id, chainID, requestID, containerIDs)
}

// assumes the [stateLock] is held
func (p *peer) tryMarkConnected() {
	if !p.connected.GetValue() && // not already connected
		p.gotVersion.GetValue() && // not waiting for version
		p.gotPeerList.GetValue() && // not waiting for peerlist
		!p.closed.GetValue() { // and not already disconnected
		p.net.connected(p)
	}
}

func (p *peer) discardIP() {
	// By clearing the IP, we will not attempt to reconnect to this peer
	if ip := p.getIP(); !ip.IsZero() {
		p.setIP(utils.IPDesc{})

		p.net.stateLock.Lock()
		delete(p.net.disconnectedIPs, ip.String())
		p.net.stateLock.Unlock()
	}
	p.Close()
}

func (p *peer) discardMyIP() {
	// By clearing the IP, we will not attempt to reconnect to this peer
	if ip := p.getIP(); !ip.IsZero() {
		p.setIP(utils.IPDesc{})

		str := ip.String()

		p.net.stateLock.Lock()
		p.net.myIPs[str] = struct{}{}
		delete(p.net.disconnectedIPs, str)
		p.net.stateLock.Unlock()
	}
	p.Close()
}

func (p *peer) setIP(ip utils.IPDesc) {
	p.ipLock.Lock()
	defer p.ipLock.Unlock()
	p.ip = ip
}

func (p *peer) getIP() utils.IPDesc {
	p.ipLock.RLock()
	defer p.ipLock.RUnlock()
	return p.ip
}

// addAlias marks that we have found another
// IP that we can connect to this peer at.
//
// assumes [stateLock] is held
func (p *peer) addAlias(ip utils.IPDesc) {
	p.aliasLock.Lock()
	defer p.aliasLock.Unlock()

	p.net.peerAliasIPs[ip.String()] = struct{}{}
	p.aliases = append(p.aliases, alias{
		ip:     ip,
		expiry: p.net.clock.Time().Add(p.net.peerAliasTimeout),
	})

	// Set the [aliasTimer] if this ip is the first alias we put
	// in [aliases].
	if len(p.aliases) == 1 {
		p.aliasTimer.SetTimeoutIn(p.net.peerAliasTimeout)
	}
}

// releaseNextAlias returns the next released alias or nil if none was released.
// If none was released, then this will schedule the next time to remove an
// alias.
//
// assumes [stateLock] is held
func (p *peer) releaseNextAlias(now time.Time) *alias {
	p.aliasLock.Lock()
	defer p.aliasLock.Unlock()

	if len(p.aliases) == 0 {
		return nil
	}

	next := p.aliases[0]
	if timeUntilExpiry := next.expiry.Sub(now); timeUntilExpiry > 0 {
		p.aliasTimer.SetTimeoutIn(timeUntilExpiry)
		return nil
	}
	p.aliases = p.aliases[1:]

	p.net.log.Verbo("released alias %s for peer %s", next.ip, p.id)
	return &next
}

// releaseExpiredAliases frees expired IP aliases. If there is an IP pending
// expiration, then the expiration is scheduled.
//
// assumes [stateLock] is not held
func (p *peer) releaseExpiredAliases() {
	currentTime := p.net.clock.Time()
	for {
		next := p.releaseNextAlias(currentTime)
		if next == nil {
			return
		}

		// We should always release [aliasLock] before attempting
		// to acquire the [stateLock] to avoid deadlocking on addAlias.
		p.net.stateLock.Lock()
		delete(p.net.peerAliasIPs, next.ip.String())
		p.net.stateLock.Unlock()
	}
}

// releaseAllAliases frees all alias IPs.
//
// assumes [stateLock] is held and that [aliasTimer]
// has been stopped
func (p *peer) releaseAllAliases() {
	p.aliasLock.Lock()
	defer p.aliasLock.Unlock()

	for _, alias := range p.aliases {
		delete(p.net.peerAliasIPs, alias.ip.String())

		p.net.log.Verbo("released alias %s for peer %s", alias.ip, p.id)
	}
	p.aliases = nil
}

func ipAndTimeBytes(ip utils.IPDesc, timestamp uint64) []byte {
	p := wrappers.Packer{
		Bytes: make([]byte, wrappers.IPLen+wrappers.LongLen),
	}
	p.PackIP(ip)
	p.PackLong(timestamp)
	return p.Bytes
}

func ipAndTimeHash(ip utils.IPDesc, timestamp uint64) []byte {
	return hashing.ComputeHash256(ipAndTimeBytes(ip, timestamp))
}<|MERGE_RESOLUTION|>--- conflicted
+++ resolved
@@ -51,13 +51,8 @@
 	// modified on the connection's reader routine.
 	gotPeerList utils.AtomicBool
 
-<<<<<<< HEAD
-	// if the peer list has already been sent to the peer, to avoid sending
-	// it repeatedly.
-=======
 	// only send the peerlist to this peer on handling a getPeerlist message if
 	// a peerlist hasn't already been sent.
->>>>>>> 7a5898dd
 	peerListSent utils.AtomicBool
 
 	// if the version message has been received and is valid and the peerlist
@@ -368,11 +363,7 @@
 	default:
 		// we never sent the message, remove from pending totals
 		pb := atomic.AddInt64(&p.net.pendingBytes, -msgBytesLen)
-<<<<<<< HEAD
-		p.net.log.Warn("dropping message to %s due to a full send queue", p.id, pb)
-=======
 		p.net.log.Debug("dropping message to %s due to a full send queue", p.id, pb)
->>>>>>> 7a5898dd
 		return false
 	}
 }
@@ -612,10 +603,7 @@
 }
 
 // assumes the [stateLock] is not held
-<<<<<<< HEAD
-=======
 // returns true if an unsigned peer list was sent to [p]
->>>>>>> 7a5898dd
 func (p *peer) sendUnsignedPeerList(peers []utils.IPDesc) bool {
 	msg, err := p.net.b.PeerList(peers)
 	if err != nil {
@@ -635,10 +623,7 @@
 }
 
 // assumes the [stateLock] is not held
-<<<<<<< HEAD
-=======
 // returns true if a signed peer list was sent to [p]
->>>>>>> 7a5898dd
 func (p *peer) sendSignedPeerList(peers []utils.IPCertDesc) bool {
 	msg, err := p.net.b.SignedPeerList(peers)
 	if err != nil {
