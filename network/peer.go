// (c) 2019-2020, Ava Labs, Inc. All rights reserved.
// See the file LICENSE for licensing terms.

package network

import (
	"bufio"
	"bytes"
	"crypto/x509"
	"encoding/binary"
	"io"
	"math"
	"net"
	"sync"
	"sync/atomic"
	"time"

	"github.com/ava-labs/avalanchego/ids"
	"github.com/ava-labs/avalanchego/network/message"
	"github.com/ava-labs/avalanchego/utils"
	"github.com/ava-labs/avalanchego/utils/constants"
	"github.com/ava-labs/avalanchego/utils/formatting"
	"github.com/ava-labs/avalanchego/utils/hashing"
	"github.com/ava-labs/avalanchego/utils/timer"
	"github.com/ava-labs/avalanchego/utils/wrappers"
	"github.com/ava-labs/avalanchego/version"
)

// The signature of a peer's certificate on the byte representation
// of the peer's IP and time, and the time, in Unix seconds.
type signedPeerIP struct {
	ip        utils.IPDesc
	time      uint64
	signature []byte
}

// alias is a secondary IP address where a peer
// was reached
type alias struct {
	// ip where peer was reached
	ip utils.IPDesc

	// expiry is network time when the ip should be released
	expiry time.Time
}

type peer struct {
	net *network // network this peer is part of

	// True if this peer has sent us a valid Version message and
	// is running a compatible version.
	// Only modified on the connection's reader routine.
	gotVersion utils.AtomicBool

	// True if this peer has sent us a valid PeerList message.
	// Only modified on the connection's reader routine.
	gotPeerList utils.AtomicBool

	// only send the version to this peer on handling a getVersion message if
	// a version hasn't already been sent.
	versionSent utils.AtomicBool

	// only send the peerlist to this peer on handling a getPeerlist message if
	// a peerlist hasn't already been sent.
	peerListSent utils.AtomicBool

	// True if the peer:
	// * Has sent us a Version message
	// * Has sent us a PeerList message
	// * Is a compatible version
	// Only modified on the connection's reader routine.
	finishedHandshake utils.AtomicBool

	// only close the peer once
	once sync.Once

	// if the close function has been called.
	closed utils.AtomicBool

	// queue of messages to be sent to this peer
	sendQueue [][]byte

	// Signalled when a message is added to [sendQueue],
	// and when [p.closed] is set to true.
	// [sendQueueCond.L] must be held when using [sendQueue].
	sendQueueCond *sync.Cond

	// ip may or may not be set when the peer is first started. is only modified
	// on the connection's reader routine.
	ip utils.IPDesc

	// ipLock must be held when accessing [ip].
	ipLock sync.RWMutex

	// aliases is a list of IPs other than [ip] that we have connected to
	// this peer at.
	aliases []alias

	// aliasTimer triggers the release of expired records from [aliases].
	aliasTimer *timer.Timer

	// aliasLock must be held when accessing [aliases] or [aliasTimer].
	aliasLock sync.Mutex

	// node ID of this peer.
	nodeID ids.ShortID

	// the connection object that is used to read/write messages from
	conn net.Conn

	// Version that this peer reported during the handshake.
	// Set when we process the Version message from this peer.
	versionStruct, versionStr utils.AtomicInterface

	// Unix time of the last message sent and received respectively
	// Must only be accessed atomically
	lastSent, lastReceived int64

	tickerCloser chan struct{}

	// ticker processes
	tickerOnce sync.Once

	// [cert] is this peer's certificate (specifically the leaf of the certificate chain they provided)
	cert *x509.Certificate

	// sigAndTime contains a struct of type sigAndTime.
	// The signature is [cert]'s signature on the peer's IP, concatenated with
	// the peer's local time when it sent a Version.
	// The time in [sigAndTime] is the one mentioned above.
	sigAndTime utils.AtomicInterface

	// Used in [handleAcceptedFrontier], [handleAccepted],
	// [handleGetAccepted], [handleChits].
	// We use this one ids.Set rather than allocating one per method call.
	// Should be cleared before use.
	// Should only be used in peer's reader goroutine.
	idSet ids.Set

	// trackedSubnets hold subnetIDs that this peer is interested in.
	trackedSubnets ids.Set
}

// newPeer returns a properly initialized *peer.
func newPeer(net *network, conn net.Conn, ip utils.IPDesc) *peer {
	p := &peer{
		sendQueueCond: sync.NewCond(&sync.Mutex{}),
		net:           net,
		conn:          conn,
		ip:            ip,
		tickerCloser:  make(chan struct{}),
	}
	p.aliasTimer = timer.NewTimer(p.releaseExpiredAliases)
	p.trackedSubnets.Add(constants.PrimaryNetworkID)
	return p
}

// assume the [stateLock] is held
func (p *peer) Start() {
	go func() {
		// Make sure that the version is the first message sent
		p.sendVersion()

		go p.ReadMessages()
		go p.WriteMessages()
	}()
}

func (p *peer) StartTicker() {
	go p.requestFinishHandshake()
	go p.sendPings()
	go p.monitorAliases()
}

func (p *peer) sendPings() {
	sendPingsTicker := time.NewTicker(p.net.config.PingFrequency)
	defer sendPingsTicker.Stop()

	for {
		select {
		case <-sendPingsTicker.C:
			closed := p.closed.GetValue()

			if closed {
				return
			}

			p.sendPing()
		case <-p.tickerCloser:
			return
		}
	}
}

// request missing handshake messages from the peer
func (p *peer) requestFinishHandshake() {
	finishHandshakeTicker := time.NewTicker(p.net.config.GetVersionTimeout)
	defer finishHandshakeTicker.Stop()

	for {
		select {
		case <-finishHandshakeTicker.C:
			if p.finishedHandshake.GetValue() {
				return
			}
			if p.closed.GetValue() {
				return
			}
			if !p.gotVersion.GetValue() {
				p.sendGetVersion()
			}
			if !p.gotPeerList.GetValue() {
				p.sendGetPeerList()
			}
		case <-p.tickerCloser:
			return
		}
	}
}

// monitorAliases periodically attempts
// to release timed out alias IPs of the
// peer.
//
// monitorAliases will acquire [stateLock]
// when an alias is released.
func (p *peer) monitorAliases() {
	go func() {
		<-p.tickerCloser
		p.aliasTimer.Stop()
	}()

	p.aliasTimer.Dispatch()
}

// Read and handle messages from this peer.
// When this method returns, the connection is closed.
func (p *peer) ReadMessages() {
	defer p.Close()

	// Continuously read and handle messages from this peer.
	reader := bufio.NewReader(p.conn)
	msgLenBytes := make([]byte, wrappers.IntLen)
	for {
		// Time out and close connection if we can't read message length
		if err := p.conn.SetReadDeadline(p.nextTimeout()); err != nil {
			p.net.log.Verbo("error setting the connection read timeout on %s%s at %s %s", constants.NodeIDPrefix, p.nodeID, p.getIP(), err)
			return
		}

		// Read the message length
		if _, err := io.ReadFull(reader, msgLenBytes); err != nil {
			p.net.log.Verbo("error reading from %s%s at %s: %s", constants.NodeIDPrefix, p.nodeID, p.getIP(), err)
			return
		}

		// Parse the message length
		msgLen := binary.BigEndian.Uint32(msgLenBytes)

		// Make sure the message length is valid.
		if int64(msgLen) > int64(constants.DefaultMaxMessageSize) {
			p.net.log.Verbo("too large message length %d from %s%s at %s", msgLen, constants.NodeIDPrefix, p.nodeID, p.getIP())
			return
		}

		// Wait until the throttler says we can proceed to read the message.
		// Note that when we are done handling this message, or give up
		// trying to read it, we must call [p.net.msgThrottler.Release]
		// to give back the bytes used by this message.
		p.net.inboundMsgThrottler.Acquire(uint64(msgLen), p.nodeID)

		// Invariant: When done processing this message, onFinishedHandling() is called.
		// If this is not honored, the message throttler will leak until no new messages can be read.
		// You can look at message throttler metrics to verify that there is no leak.
		onFinishedHandling := func() { p.net.inboundMsgThrottler.Release(uint64(msgLen), p.nodeID) }

		// Time out and close connection if we can't read message
		if err := p.conn.SetReadDeadline(p.nextTimeout()); err != nil {
			p.net.log.Verbo("error setting the connection read timeout on %s%s at %s %s", constants.NodeIDPrefix, p.nodeID, p.getIP(), err)
			onFinishedHandling()
			return
		}

		// Read the message
		msgBytes := make([]byte, msgLen)
		if _, err := io.ReadFull(reader, msgBytes); err != nil {
			p.net.log.Verbo("error reading from %s%s at %s: %s", constants.NodeIDPrefix, p.nodeID, p.getIP(), err)
			onFinishedHandling()
			return
		}

		p.net.log.Verbo("parsing message from %s%s at %s:\n%s", constants.NodeIDPrefix, p.nodeID, p.getIP(), formatting.DumpBytes{Bytes: msgBytes})

		// Parse the message
		msg, err := p.net.c.Parse(msgBytes)
		if err != nil {
			p.net.log.Verbo("failed to parse message from %s%s at %s:\n%s\n%s", constants.NodeIDPrefix, p.nodeID, p.getIP(), formatting.DumpBytes{Bytes: msgBytes}, err)
			// Couldn't parse the message. Read the next one.
			onFinishedHandling()
			p.net.metrics.failedToParse.Inc()
			continue
		}

		// Handle the message. Note that when we are done handling
		// this message, we must call [p.net.msgThrottler.Release]
		// to release the bytes used by this message. See MsgThrottler.
		p.handle(msg, onFinishedHandling)
	}
}

// attempt to write messages to the peer
func (p *peer) WriteMessages() {
	defer p.Close()

	var reader bytes.Reader
	writer := bufio.NewWriter(p.conn)
	for { // When this loop exits, p.sendQueueCond.L is unlocked
		p.sendQueueCond.L.Lock()
		for {
			if p.closed.GetValue() {
				p.sendQueueCond.L.Unlock()
				return
			}
			if len(p.sendQueue) > 0 {
				// There is a message to send
				break
			}
			// Wait until there is a message to send
			p.sendQueueCond.Wait()
		}
		msg := p.sendQueue[0]
		p.sendQueue = p.sendQueue[1:]
		p.sendQueueCond.L.Unlock()

		msgLen := uint32(len(msg))
		p.net.outboundMsgThrottler.Release(uint64(msgLen), p.nodeID)
		p.net.log.Verbo("sending message to %s%s at %s:\n%s", constants.NodeIDPrefix, p.nodeID, p.getIP(), formatting.DumpBytes{Bytes: msg})
		msgb := [wrappers.IntLen]byte{}
		binary.BigEndian.PutUint32(msgb[:], msgLen)
		for _, byteSlice := range [2][]byte{msgb[:], msg} {
			reader.Reset(byteSlice)
			if err := p.conn.SetWriteDeadline(p.nextTimeout()); err != nil {
				p.net.log.Verbo("error setting write deadline to %s%s at %s due to: %s", constants.NodeIDPrefix, p.nodeID, p.getIP(), err)
				return
			}
			if _, err := io.CopyN(writer, &reader, int64(len((byteSlice)))); err != nil {
				p.net.log.Verbo("error writing to %s%s at %s due to: %s", constants.NodeIDPrefix, p.nodeID, p.getIP(), err)
				return
			}
			p.tickerOnce.Do(p.StartTicker)
		}
		// Make sure the peer got the entire message
		if err := writer.Flush(); err != nil {
			p.net.log.Verbo("couldn't flush writer to %s%s at %s: %s", constants.NodeIDPrefix, p.nodeID, p.getIP(), err)
			return
		}

		now := p.net.clock.Time().Unix()
		atomic.StoreInt64(&p.lastSent, now)
		atomic.StoreInt64(&p.net.lastMsgSentTime, now)

		p.net.byteSlicePool.Put(msg)
	}
}

// send assumes that the [stateLock] is not held.
// If [canModifyMsg], [msg] may be modified by this method.
// If ![canModifyMsg], [msg] will not be modified by this method.
// [canModifyMsg] should be false if [msg] is sent in a loop, for example/.
func (p *peer) Send(msg message.Message, canModifyMsg bool) bool {
	msgBytes := msg.Bytes()
	msgLen := int64(len(msgBytes))

	// Acquire space on the outbound message queue, or drop [msg] if we can't
	dropMsg := !p.net.outboundMsgThrottler.Acquire(uint64(msgLen), p.nodeID)
	if dropMsg {
		p.net.log.Debug("dropping %s message to %s%s at %s due to rate-limiting", msg.Op(), constants.NodeIDPrefix, p.nodeID, p.getIP())
		return false
	}
	// Invariant: must call p.net.outboundMsgThrottler.Release(uint64(msgLen), p.nodeID)
	// when done sending [msg] or when we give up sending [msg]

	p.sendQueueCond.L.Lock()
	defer p.sendQueueCond.L.Unlock()

	if p.closed.GetValue() {
		p.net.log.Debug("dropping message to %s%s at %s due to a closed connection", constants.NodeIDPrefix, p.nodeID, p.getIP())
		p.net.outboundMsgThrottler.Release(uint64(msgLen), p.nodeID)
		return false
	}

	// If the flag says to not modify [msgBytes], copy it so that the copy,
	// not [msgBytes], will be put back into the []byte pool after it's written.
	toSend := msgBytes
	if !canModifyMsg {
		toSend = make([]byte, msgLen)
		copy(toSend, msgBytes)
	}

	p.sendQueue = append(p.sendQueue, toSend)
	p.sendQueueCond.Signal()
	return true
}

// assumes the [stateLock] is not held
func (p *peer) handle(msg message.Message, onFinishedHandling func()) {
	now := p.net.clock.Time()
	atomic.StoreInt64(&p.lastReceived, now.Unix())
	atomic.StoreInt64(&p.net.lastMsgReceivedTime, now.Unix())
	msgLen := uint64(len(msg.Bytes()))

	op := msg.Op()
	msgMetrics := p.net.metrics.message(op)
	if msgMetrics == nil {
		p.net.log.Error("dropping an unknown message from %s%s at %s with op %s", constants.NodeIDPrefix, p.nodeID, p.getIP(), op)
		onFinishedHandling()
		return
	}
	msgMetrics.numReceived.Inc()
	msgMetrics.receivedBytes.Add(float64(msgLen))
	// assume that if [saved] == 0, [msg] wasn't compressed
	if saved := msg.BytesSavedCompression(); saved != 0 {
		msgMetrics.savedReceivedBytes.Observe(float64(saved))
	}

	switch op { // Network-related message types
	case message.Version:
		p.handleVersion(msg)
		onFinishedHandling()
		return
	case message.GetVersion:
		p.handleGetVersion(msg)
		onFinishedHandling()
		return
	case message.Ping:
		p.handlePing(msg)
		onFinishedHandling()
		return
	case message.Pong:
		p.handlePong(msg)
		onFinishedHandling()
		return
	case message.GetPeerList:
		p.handleGetPeerList(msg)
		onFinishedHandling()
		return
	case message.PeerList:
		p.handlePeerList(msg)
		onFinishedHandling()
		return
	}
	if !p.finishedHandshake.GetValue() {
		p.net.log.Debug("dropping %s from %s%s at %s because handshake isn't finished", op, constants.NodeIDPrefix, p.nodeID, p.getIP())

		// attempt to finish the handshake
		if !p.gotVersion.GetValue() {
			p.sendGetVersion()
		}
		if !p.gotPeerList.GetValue() {
			p.sendGetPeerList()
		}
		onFinishedHandling()
		return
	}

	switch op { // Consensus and app-level messages
	case message.GetAcceptedFrontier:
		p.handleGetAcceptedFrontier(msg, onFinishedHandling)
	case message.AcceptedFrontier:
		p.handleAcceptedFrontier(msg, onFinishedHandling)
	case message.GetAccepted:
		p.handleGetAccepted(msg, onFinishedHandling)
	case message.Accepted:
		p.handleAccepted(msg, onFinishedHandling)
	case message.Get:
		p.handleGet(msg, onFinishedHandling)
	case message.GetAncestors:
		p.handleGetAncestors(msg, onFinishedHandling)
	case message.Put:
		p.handlePut(msg, onFinishedHandling)
	case message.MultiPut:
		p.handleMultiPut(msg, onFinishedHandling)
	case message.PushQuery:
		p.handlePushQuery(msg, onFinishedHandling)
	case message.PullQuery:
		p.handlePullQuery(msg, onFinishedHandling)
	case message.Chits:
		p.handleChits(msg, onFinishedHandling)
	case message.AppRequest:
		p.handleAppRequest(msg, onFinishedHandling)
	case message.AppResponse:
		p.handleAppResponse(msg, onFinishedHandling)
	case message.AppGossip:
		p.handleAppGossip(msg, onFinishedHandling)
	default:
		p.net.log.Debug("dropping an unknown message from %s%s at %s with op %s", constants.NodeIDPrefix, p.nodeID, p.getIP(), op)
		onFinishedHandling()
	}
}

// assumes the [stateLock] is not held
func (p *peer) Close() { p.once.Do(p.close) }

// assumes only [peer.Close] calls this.
// By the time this message returns, [p] has been removed from [p.net.peers]
func (p *peer) close() {
	// If the connection is closing, we can immediately cancel the ticker
	// goroutines.
	close(p.tickerCloser)

	p.closed.SetValue(true)

	if err := p.conn.Close(); err != nil {
		p.net.log.Debug("closing connection to %s%s at %s resulted in an error: %s", constants.NodeIDPrefix, p.nodeID, p.getIP(), err)
	}

	p.sendQueueCond.L.Lock()
	// Release the bytes of the unsent messages to the outbound message throttler
	for i := 0; i < len(p.sendQueue); i++ {
		p.net.outboundMsgThrottler.Release(uint64(len(p.sendQueue[i])), p.nodeID)
	}
	p.sendQueue = nil
	p.sendQueueCond.L.Unlock()
	// Per [p.sendQueueCond]'s spec, it is signalled when [p.closed] is set to true
	// so that we exit the WriteMessages goroutine.
	// Since [p.closed] is now true, nothing else will be put on [p.sendQueue]
	p.sendQueueCond.Signal()
	p.net.disconnected(p)
}

// assumes the [stateLock] is not held
func (p *peer) sendGetVersion() {
	msg, err := p.net.b.GetVersion()
	p.net.log.AssertNoError(err)
	lenMsg := len(msg.Bytes())
	sent := p.Send(msg, true)
	if sent {
		p.net.metrics.getVersion.numSent.Inc()
		p.net.metrics.getVersion.sentBytes.Add(float64(lenMsg))
		// assume that if [saved] == 0, [msg] wasn't compressed
		if saved := msg.BytesSavedCompression(); saved != 0 {
			p.net.metrics.getVersion.savedSentBytes.Observe(float64(saved))
		}
		p.net.sendFailRateCalculator.Observe(0, p.net.clock.Time())
	} else {
		p.net.metrics.getVersion.numFailed.Inc()
		p.net.sendFailRateCalculator.Observe(1, p.net.clock.Time())
	}
}

// assumes the [stateLock] is not held
func (p *peer) sendVersion() {
	p.net.stateLock.RLock()
	myIP := p.net.currentIP.IP()
	myVersionTime, myVersionSig, err := p.net.getVersion(myIP)
	if err != nil {
		p.net.stateLock.RUnlock()
		return
	}
	whitelistedSubnets := p.net.whitelistedSubnets
	msg, err := p.net.b.Version(
		p.net.config.NetworkID,
		p.net.dummyNodeID,
		p.net.clock.Unix(),
		myIP,
		p.net.versionCompatibility.Version().String(),
		myVersionTime,
		myVersionSig,
		whitelistedSubnets.List(),
	)
	p.net.stateLock.RUnlock()
	p.net.log.AssertNoError(err)

	lenMsg := len(msg.Bytes())
	sent := p.Send(msg, true)
	if sent {
		p.net.metrics.version.numSent.Inc()
		p.net.metrics.version.sentBytes.Add(float64(lenMsg))
		// assume that if [saved] == 0, [msg] wasn't compressed
		if saved := msg.BytesSavedCompression(); saved != 0 {
			p.net.metrics.version.savedSentBytes.Observe(float64(saved))
		}
		p.net.sendFailRateCalculator.Observe(0, p.net.clock.Time())
		p.versionSent.SetValue(true)
	} else {
		p.net.metrics.version.numFailed.Inc()
		p.net.sendFailRateCalculator.Observe(1, p.net.clock.Time())
	}
}

// assumes the [stateLock] is not held
<<<<<<< HEAD
=======
func (p *peer) sendVersionWithSubnets() {
	p.net.stateLock.RLock()
	myIP := p.net.currentIP.IP()
	myVersionTime, myVersionSig, err := p.net.getVersion(myIP)
	if err != nil {
		p.net.stateLock.RUnlock()
		return
	}
	whitelistedSubnets := p.net.config.WhitelistedSubnets
	msg, err := p.net.b.VersionWithSubnets(
		p.net.config.NetworkID,
		p.net.dummyNodeID,
		p.net.clock.Unix(),
		myIP,
		p.net.versionCompatibility.Version().String(),
		myVersionTime,
		myVersionSig,
		whitelistedSubnets.List(),
	)
	p.net.stateLock.RUnlock()
	p.net.log.AssertNoError(err)

	lenMsg := len(msg.Bytes())
	sent := p.Send(msg, true)
	if sent {
		p.net.metrics.versionWithSubnets.numSent.Inc()
		p.net.metrics.versionWithSubnets.sentBytes.Add(float64(lenMsg))
		// assume that if [saved] == 0, [msg] wasn't compressed
		if saved := msg.BytesSavedCompression(); saved != 0 {
			p.net.metrics.versionWithSubnets.savedSentBytes.Observe(float64(saved))
		}
		p.net.sendFailRateCalculator.Observe(0, p.net.clock.Time())
		p.versionWithSubnetsSent.SetValue(true)
	} else {
		p.net.metrics.versionWithSubnets.numFailed.Inc()
		p.net.sendFailRateCalculator.Observe(1, p.net.clock.Time())
	}
}

// assumes the [stateLock] is not held
>>>>>>> 32106cac
func (p *peer) sendGetPeerList() {
	msg, err := p.net.b.GetPeerList()
	p.net.log.AssertNoError(err)

	lenMsg := len(msg.Bytes())
	sent := p.Send(msg, true)
	if sent {
		p.net.metrics.getPeerlist.numSent.Inc()
		p.net.metrics.getPeerlist.sentBytes.Add(float64(lenMsg))
		// assume that if [saved] == 0, [msg] wasn't compressed
		if saved := msg.BytesSavedCompression(); saved != 0 {
			p.net.metrics.getPeerlist.savedSentBytes.Observe(float64(saved))
		}
		p.net.sendFailRateCalculator.Observe(0, p.net.clock.Time())
	} else {
		p.net.metrics.getPeerlist.numFailed.Inc()
		p.net.sendFailRateCalculator.Observe(1, p.net.clock.Time())
	}
}

// assumes the stateLock is not held
func (p *peer) sendPeerList() {
	peers, err := p.net.validatorIPs()
	if err != nil {
		return
	}

	msg, err := p.net.b.PeerList(peers, p.net.config.CompressionEnabled)
	if err != nil {
		p.net.log.Warn("failed to send PeerList to %s%s at %s: %s", constants.NodeIDPrefix, p.nodeID, p.getIP(), err)
		return
	}

	lenMsg := len(msg.Bytes())
	sent := p.Send(msg, true)
	if sent {
		p.net.metrics.peerList.numSent.Inc()
		p.net.metrics.peerList.sentBytes.Add(float64(lenMsg))
		// assume that if [saved] == 0, [msg] wasn't compressed
		if saved := msg.BytesSavedCompression(); saved != 0 {
			p.net.metrics.peerList.savedSentBytes.Observe(float64(saved))
		}
		p.net.sendFailRateCalculator.Observe(0, p.net.clock.Time())
		p.peerListSent.SetValue(true)
	} else {
		p.net.metrics.peerList.numFailed.Inc()
		p.net.sendFailRateCalculator.Observe(1, p.net.clock.Time())
	}
}

// assumes the [stateLock] is not held
func (p *peer) sendPing() {
	msg, err := p.net.b.Ping()
	p.net.log.AssertNoError(err)
	lenMsg := len(msg.Bytes())
	sent := p.Send(msg, true)
	if sent {
		p.net.metrics.ping.numSent.Inc()
		p.net.metrics.ping.sentBytes.Add(float64(lenMsg))
		// assume that if [saved] == 0, [msg] wasn't compressed
		if saved := msg.BytesSavedCompression(); saved != 0 {
			p.net.metrics.ping.savedSentBytes.Observe(float64(saved))
		}
		p.net.sendFailRateCalculator.Observe(0, p.net.clock.Time())
	} else {
		p.net.metrics.ping.numFailed.Inc()
		p.net.sendFailRateCalculator.Observe(1, p.net.clock.Time())
	}
}

// assumes the [stateLock] is not held
func (p *peer) sendPong() {
	msg, err := p.net.b.Pong()
	p.net.log.AssertNoError(err)
	lenMsg := len(msg.Bytes())
	sent := p.Send(msg, true)
	if sent {
		p.net.metrics.pong.numSent.Inc()
		p.net.metrics.pong.sentBytes.Add(float64(lenMsg))
		// assume that if [saved] == 0, [msg] wasn't compressed
		if saved := msg.BytesSavedCompression(); saved != 0 {
			p.net.metrics.pong.savedSentBytes.Observe(float64(saved))
		}
		p.net.sendFailRateCalculator.Observe(0, p.net.clock.Time())
	} else {
		p.net.metrics.pong.numFailed.Inc()
		p.net.sendFailRateCalculator.Observe(1, p.net.clock.Time())
	}
}

// assumes the [stateLock] is not held
func (p *peer) handleGetVersion(_ message.Message) {
	if !p.versionSent.GetValue() {
		p.sendVersion()
	}
}

// assumes the [stateLock] is not held
func (p *peer) handleVersion(msg message.Message) {
	switch {
	case p.gotVersion.GetValue():
		p.net.log.Verbo("dropping duplicated version message from %s%s at %s", constants.NodeIDPrefix, p.nodeID, p.getIP())
		return
	case msg.Get(message.NodeID).(uint32) == p.net.dummyNodeID:
		p.net.log.Debug("peer at %s has same node ID as me", p.getIP())
		p.discardMyIP()
		return
	case msg.Get(message.NetworkID).(uint32) != p.net.config.NetworkID:
		p.net.log.Debug(
			"network ID of %s%s at %s (%d) doesn't match our's (%d)",
			constants.NodeIDPrefix, p.nodeID, p.getIP(), msg.Get(message.NetworkID).(uint32), p.net.config.NetworkID,
		)
		p.discardIP()
		return
	case p.closed.GetValue():
		return
	}
	myTime := float64(p.net.clock.Unix())
	peerTime := float64(msg.Get(message.MyTime).(uint64))
	if math.Abs(peerTime-myTime) > p.net.config.MaxClockDifference.Seconds() {
		if p.net.config.Beacons.Contains(p.nodeID) {
			p.net.log.Warn(
				"beacon %s%s at %s reports time (%d) that is too far out of sync with our's (%d)",
				constants.NodeIDPrefix, p.nodeID, p.getIP(), uint64(peerTime), uint64(myTime),
			)
		} else {
			p.net.log.Debug(
				"peer %s%s at %s reports time (%d) that is too far out of sync with our's (%d)",
				constants.NodeIDPrefix, p.nodeID, p.getIP(), uint64(peerTime), uint64(myTime),
			)
		}
		p.discardIP()
		return
	}

	peerVersionStr := msg.Get(message.VersionStr).(string)
	peerVersion, err := p.net.parser.Parse(peerVersionStr)
	if err != nil {
		p.net.log.Debug("version of %s%s at %s could not be parsed: %s", constants.NodeIDPrefix, p.nodeID, p.getIP(), err)
		p.discardIP()
		p.net.metrics.failedToParse.Inc()
		return
	}

	if p.net.versionCompatibility.Version().Before(peerVersion) {
		if p.net.config.Beacons.Contains(p.nodeID) {
			p.net.log.Info(
				"beacon %s%s at %s attempting to connect with newer version %s. You may want to update your client",
				constants.NodeIDPrefix, p.nodeID, p.getIP(), peerVersion,
			)
		} else {
			p.net.log.Debug(
				"peer %s%s at %s attempting to connect with newer version %s. You may want to update your client",
				constants.NodeIDPrefix, p.nodeID, p.getIP(), peerVersion,
			)
		}
	}

	if err := p.net.versionCompatibility.Compatible(peerVersion); err != nil {
		p.net.log.Verbo("peer %s%s at %s version (%s) not compatible: %s", constants.NodeIDPrefix, p.nodeID, p.getIP(), peerVersion, err)
		p.discardIP()
		return
	}

	peerIP := msg.Get(message.IP).(utils.IPDesc)

	versionTime := msg.Get(message.VersionTime).(uint64)
	p.net.stateLock.RLock()
	latestPeerIP := p.net.latestPeerIP[p.nodeID]
	p.net.stateLock.RUnlock()
	if latestPeerIP.time > versionTime {
		p.discardIP()
		return
	}
	if float64(versionTime)-myTime > p.net.config.MaxClockDifference.Seconds() {
		p.net.log.Debug(
			"peer %s%s at %s attempting to connect with version timestamp (%d) too far in the future",
			constants.NodeIDPrefix, p.nodeID, p.getIP(), latestPeerIP.time,
		)
		p.discardIP()
		return
	}

<<<<<<< HEAD
	// handle subnet IDs
	subnetIDsBytes := msg.Get(message.TrackedSubnets).([][]byte)
	for _, subnetIDBytes := range subnetIDsBytes {
		subnetID, err := ids.ToID(subnetIDBytes)
		if err != nil {
			p.net.log.Debug("tracked subnet of %s%s at %s could not be parsed: %s", constants.NodeIDPrefix, p.nodeID, err)
			p.discardIP()
			return
		}
		// add only if we also track this subnet
		if p.net.whitelistedSubnets.Contains(subnetID) {
			p.trackedSubnets.Add(subnetID)
		}
=======
	if isVersionWithSubnets {
		subnetIDsBytes := msg.Get(message.TrackedSubnets).([][]byte)
		for _, subnetIDBytes := range subnetIDsBytes {
			subnetID, err := ids.ToID(subnetIDBytes)
			if err != nil {
				p.net.log.Debug("tracked subnet of %s%s at %s could not be parsed: %s", constants.NodeIDPrefix, p.nodeID, err)
				p.discardIP()
				return
			}
			// add only if we also track this subnet
			if p.net.config.WhitelistedSubnets.Contains(subnetID) {
				p.trackedSubnets.Add(subnetID)
			}
		}
	} else {
		// this peer has old Version, we don't know what its interested in.
		// so assume that it tracks all available subnets
		p.trackedSubnets.Add(p.net.config.WhitelistedSubnets.List()...)
>>>>>>> 32106cac
	}

	sig := msg.Get(message.SigBytes).([]byte)
	signed := ipAndTimeBytes(peerIP, versionTime)
	if err := p.cert.CheckSignature(p.cert.SignatureAlgorithm, signed, sig); err != nil {
		p.net.log.Debug("signature verification failed for %s%s at %s: %s", constants.NodeIDPrefix, p.nodeID, p.getIP(), err)
		p.discardIP()
		return
	}

	signedPeerIP := signedPeerIP{
		ip:        peerIP,
		time:      versionTime,
		signature: sig,
	}

	p.net.stateLock.Lock()
	p.net.latestPeerIP[p.nodeID] = signedPeerIP
	p.net.stateLock.Unlock()

	p.sigAndTime.SetValue(signedPeerIP)

	if ip := p.getIP(); ip.IsZero() {
		addr := p.conn.RemoteAddr()
		localPeerIP, err := utils.ToIPDesc(addr.String())
		if err == nil {
			// If we have no clue what the peer's IP is, we can't perform any
			// verification
			if peerIP.IP.Equal(localPeerIP.IP) {
				// if the IPs match, add this ip:port pair to be tracked
				p.setIP(peerIP)
			}
		}
	}

	p.sendPeerList()

	p.versionStruct.SetValue(peerVersion)
	p.versionStr.SetValue(peerVersion.String())
	p.gotVersion.SetValue(true)

	p.tryMarkFinishedHandshake()
}

// assumes the [stateLock] is not held
func (p *peer) handleGetPeerList(_ message.Message) {
	if p.gotVersion.GetValue() && !p.peerListSent.GetValue() {
		p.sendPeerList()
	}
}

func (p *peer) trackSignedPeer(peer utils.IPCertDesc) {
	p.net.stateLock.Lock()
	defer p.net.stateLock.Unlock()

	switch {
	case peer.IPDesc.Equal(p.net.currentIP.IP()):
		return
	case peer.IPDesc.IsZero():
		return
	case !p.net.config.AllowPrivateIPs && peer.IPDesc.IsPrivate():
		return
	}

	if float64(peer.Time)-float64(p.net.clock.Unix()) > p.net.config.MaxClockDifference.Seconds() {
		p.net.log.Debug("ignoring gossiped peer with version timestamp (%d) too far in the future", peer.Time)
		return
	}

	nodeID := certToID(peer.Cert)
	if !p.net.config.Validators.Contains(nodeID) && !p.net.config.Beacons.Contains(nodeID) {
		p.net.log.Verbo(
			"not peering to %s at %s because they are not a validator or beacon",
			nodeID.PrefixedString(constants.NodeIDPrefix), peer.IPDesc,
		)
		return
	}

	// Am I already peered to them? (safe because [p.net.stateLock] is held)

	if foundPeer, ok := p.net.peers.getByID(nodeID); ok && !foundPeer.closed.GetValue() {
		p.net.log.Verbo(
			"not peering to %s because we are already connected to %s",
			peer.IPDesc, nodeID.PrefixedString(constants.NodeIDPrefix),
		)
		return
	}

	if p.net.latestPeerIP[nodeID].time > peer.Time {
		p.net.log.Verbo(
			"not peering to %s at %s: the given timestamp (%d) < latest (%d)",
			nodeID.PrefixedString(constants.NodeIDPrefix), peer.IPDesc, peer.Time, p.net.latestPeerIP[nodeID].time,
		)
		return
	}

	signed := ipAndTimeBytes(peer.IPDesc, peer.Time)
	err := peer.Cert.CheckSignature(peer.Cert.SignatureAlgorithm, signed, peer.Signature)
	if err != nil {
		p.net.log.Debug(
			"signature verification failed for %s at %s: %s",
			nodeID.PrefixedString(constants.NodeIDPrefix), peer.IPDesc, err,
		)
		return
	}
	p.net.latestPeerIP[nodeID] = signedPeerIP{
		ip:   peer.IPDesc,
		time: peer.Time,
	}

	p.net.track(peer.IPDesc, nodeID)
}

// assumes the [stateLock] is not held
func (p *peer) handlePeerList(msg message.Message) {
	p.gotPeerList.SetValue(true)
	p.tryMarkFinishedHandshake()

	ips := msg.Get(message.SignedPeers).([]utils.IPCertDesc)
	for _, ip := range ips {
		p.trackSignedPeer(ip)
	}
}

// assumes the [stateLock] is not held
func (p *peer) handlePing(_ message.Message) {
	p.sendPong()
}

// assumes the [stateLock] is not held
func (p *peer) handlePong(_ message.Message) {
	if !p.finishedHandshake.GetValue() {
		// If the handshake isn't finished - do nothing
		return
	}

	peerVersion := p.versionStruct.GetValue().(version.Application)
	if err := p.net.versionCompatibility.Compatible(peerVersion); err != nil {
		p.net.log.Debug("disconnecting from peer %s%s at %s version (%s) not compatible: %s", constants.NodeIDPrefix, p.nodeID, p.getIP(), peerVersion, err)
		p.discardIP()
	}
}

// assumes the [stateLock] is not held
func (p *peer) handleGetAcceptedFrontier(msg message.Message, onFinishedHandling func()) {
	chainID, err := ids.ToID(msg.Get(message.ChainID).([]byte))
	p.net.log.AssertNoError(err)
	requestID := msg.Get(message.RequestID).(uint32)
	deadline := p.net.clock.Time().Add(time.Duration(msg.Get(message.Deadline).(uint64)))

	p.net.router.GetAcceptedFrontier(
		p.nodeID,
		chainID,
		requestID,
		deadline,
		onFinishedHandling,
	)
}

// assumes the [stateLock] is not held
func (p *peer) handleAcceptedFrontier(msg message.Message, onFinishedHandling func()) {
	chainID, err := ids.ToID(msg.Get(message.ChainID).([]byte))
	p.net.log.AssertNoError(err)
	requestID := msg.Get(message.RequestID).(uint32)

	containerIDsBytes := msg.Get(message.ContainerIDs).([][]byte)
	containerIDs := make([]ids.ID, len(containerIDsBytes))
	p.idSet.Clear()
	for i, containerIDBytes := range containerIDsBytes {
		containerID, err := ids.ToID(containerIDBytes)
		if err != nil {
			p.net.log.Debug(
				"error parsing ContainerID from %s%s at %s. ID: 0x%x. Error: %s",
				constants.NodeIDPrefix, p.nodeID, p.getIP(), containerIDBytes, err,
			)
			onFinishedHandling()
			p.net.metrics.failedToParse.Inc()
			return
		}
		if p.idSet.Contains(containerID) {
			p.net.log.Debug(
				"message from %s%s at %s contains duplicate of container ID %s",
				constants.NodeIDPrefix, p.nodeID, p.getIP(), containerID,
			)
			onFinishedHandling()
			p.net.metrics.failedToParse.Inc()
			return
		}
		containerIDs[i] = containerID
		p.idSet.Add(containerID)
	}

	p.net.router.AcceptedFrontier(
		p.nodeID,
		chainID,
		requestID,
		containerIDs,
		onFinishedHandling,
	)
}

// assumes the [stateLock] is not held
func (p *peer) handleGetAccepted(msg message.Message, onFinishedHandling func()) {
	chainID, err := ids.ToID(msg.Get(message.ChainID).([]byte))
	p.net.log.AssertNoError(err)
	requestID := msg.Get(message.RequestID).(uint32)
	deadline := p.net.clock.Time().Add(time.Duration(msg.Get(message.Deadline).(uint64)))

	containerIDsBytes := msg.Get(message.ContainerIDs).([][]byte)
	containerIDs := make([]ids.ID, len(containerIDsBytes))
	p.idSet.Clear()
	for i, containerIDBytes := range containerIDsBytes {
		containerID, err := ids.ToID(containerIDBytes)
		if err != nil {
			p.net.log.Debug(
				"error parsing ContainerID from %s%s at %s. ID: 0x%x. Error: %s",
				constants.NodeIDPrefix, p.nodeID, p.getIP(), containerIDBytes, err,
			)
			onFinishedHandling()
			p.net.metrics.failedToParse.Inc()
			return
		}
		if p.idSet.Contains(containerID) {
			p.net.log.Debug(
				"message from %s%s at %s contains duplicate of container ID %s",
				constants.NodeIDPrefix, p.nodeID, p.getIP(), containerID,
			)
			onFinishedHandling()
			p.net.metrics.failedToParse.Inc()
			return
		}
		containerIDs[i] = containerID
		p.idSet.Add(containerID)
	}

	p.net.router.GetAccepted(
		p.nodeID,
		chainID,
		requestID,
		deadline,
		containerIDs,
		onFinishedHandling,
	)
}

// assumes the [stateLock] is not held
func (p *peer) handleAccepted(msg message.Message, onFinishedHandling func()) {
	chainID, err := ids.ToID(msg.Get(message.ChainID).([]byte))
	p.net.log.AssertNoError(err)
	requestID := msg.Get(message.RequestID).(uint32)

	containerIDsBytes := msg.Get(message.ContainerIDs).([][]byte)
	containerIDs := make([]ids.ID, len(containerIDsBytes))
	p.idSet.Clear()
	for i, containerIDBytes := range containerIDsBytes {
		containerID, err := ids.ToID(containerIDBytes)
		if err != nil {
			p.net.log.Debug(
				"error parsing ContainerID from %s%s at %s. ID: 0x%x. Error: %s",
				constants.NodeIDPrefix, p.nodeID, p.getIP(), containerIDBytes, err,
			)
			onFinishedHandling()
			p.net.metrics.failedToParse.Inc()
			return
		}
		if p.idSet.Contains(containerID) {
			p.net.log.Debug(
				"message from %s%s at %s contains duplicate of container ID %s",
				constants.NodeIDPrefix, p.nodeID, p.getIP(), containerID,
			)
			onFinishedHandling()
			p.net.metrics.failedToParse.Inc()
			return
		}
		containerIDs[i] = containerID
		p.idSet.Add(containerID)
	}

	p.net.router.Accepted(
		p.nodeID,
		chainID,
		requestID,
		containerIDs,
		onFinishedHandling,
	)
}

// assumes the [stateLock] is not held
func (p *peer) handleGet(msg message.Message, onFinishedHandling func()) {
	chainID, err := ids.ToID(msg.Get(message.ChainID).([]byte))
	p.net.log.AssertNoError(err)
	requestID := msg.Get(message.RequestID).(uint32)
	deadline := p.net.clock.Time().Add(time.Duration(msg.Get(message.Deadline).(uint64)))
	containerID, err := ids.ToID(msg.Get(message.ContainerID).([]byte))
	p.net.log.AssertNoError(err)

	p.net.router.Get(
		p.nodeID,
		chainID,
		requestID,
		deadline,
		containerID,
		onFinishedHandling,
	)
}

func (p *peer) handleGetAncestors(msg message.Message, onFinishedHandling func()) {
	chainID, err := ids.ToID(msg.Get(message.ChainID).([]byte))
	p.net.log.AssertNoError(err)
	requestID := msg.Get(message.RequestID).(uint32)
	deadline := p.net.clock.Time().Add(time.Duration(msg.Get(message.Deadline).(uint64)))
	containerID, err := ids.ToID(msg.Get(message.ContainerID).([]byte))
	p.net.log.AssertNoError(err)

	p.net.router.GetAncestors(
		p.nodeID,
		chainID,
		requestID,
		deadline,
		containerID,
		onFinishedHandling,
	)
}

// assumes the [stateLock] is not held
func (p *peer) handlePut(msg message.Message, onFinishedHandling func()) {
	chainID, err := ids.ToID(msg.Get(message.ChainID).([]byte))
	p.net.log.AssertNoError(err)
	requestID := msg.Get(message.RequestID).(uint32)
	containerID, err := ids.ToID(msg.Get(message.ContainerID).([]byte))
	p.net.log.AssertNoError(err)
	container := msg.Get(message.ContainerBytes).([]byte)

	p.net.router.Put(
		p.nodeID,
		chainID,
		requestID,
		containerID,
		container,
		onFinishedHandling,
	)
}

// assumes the [stateLock] is not held
func (p *peer) handleMultiPut(msg message.Message, onFinishedHandling func()) {
	chainID, err := ids.ToID(msg.Get(message.ChainID).([]byte))
	p.net.log.AssertNoError(err)
	requestID := msg.Get(message.RequestID).(uint32)
	containers := msg.Get(message.MultiContainerBytes).([][]byte)

	p.net.router.MultiPut(
		p.nodeID,
		chainID,
		requestID,
		containers,
		onFinishedHandling,
	)
}

func (p *peer) handlePushQuery(msg message.Message, onFinishedHandling func()) {
	chainID, err := ids.ToID(msg.Get(message.ChainID).([]byte))
	p.net.log.AssertNoError(err)
	requestID := msg.Get(message.RequestID).(uint32)
	deadline := p.net.clock.Time().Add(time.Duration(msg.Get(message.Deadline).(uint64)))
	containerID, err := ids.ToID(msg.Get(message.ContainerID).([]byte))
	p.net.log.AssertNoError(err)
	container := msg.Get(message.ContainerBytes).([]byte)

	p.net.router.PushQuery(
		p.nodeID,
		chainID,
		requestID,
		deadline,
		containerID,
		container,
		onFinishedHandling,
	)
}

// assumes the [stateLock] is not held
func (p *peer) handlePullQuery(msg message.Message, onFinishedHandling func()) {
	chainID, err := ids.ToID(msg.Get(message.ChainID).([]byte))
	p.net.log.AssertNoError(err)
	requestID := msg.Get(message.RequestID).(uint32)
	deadline := p.net.clock.Time().Add(time.Duration(msg.Get(message.Deadline).(uint64)))
	containerID, err := ids.ToID(msg.Get(message.ContainerID).([]byte))
	p.net.log.AssertNoError(err)

	p.net.router.PullQuery(
		p.nodeID,
		chainID,
		requestID,
		deadline,
		containerID,
		onFinishedHandling,
	)
}

// assumes the [stateLock] is not held
func (p *peer) handleChits(msg message.Message, onFinishedHandling func()) {
	chainID, err := ids.ToID(msg.Get(message.ChainID).([]byte))
	p.net.log.AssertNoError(err)
	requestID := msg.Get(message.RequestID).(uint32)

	containerIDsBytes := msg.Get(message.ContainerIDs).([][]byte)
	containerIDs := make([]ids.ID, len(containerIDsBytes))
	p.idSet.Clear()
	for i, containerIDBytes := range containerIDsBytes {
		containerID, err := ids.ToID(containerIDBytes)
		if err != nil {
			p.net.log.Debug(
				"error parsing ContainerID from %s%s at %s 0x%x: %s",
				constants.NodeIDPrefix, p.nodeID, p.getIP(), containerIDBytes, err,
			)
			onFinishedHandling()
			p.net.metrics.failedToParse.Inc()
			return
		}
		if p.idSet.Contains(containerID) {
			p.net.log.Debug(
				"message from %s%s at %s contains duplicate of container ID %s",
				constants.NodeIDPrefix, p.nodeID, p.getIP(), containerID,
			)
			onFinishedHandling()
			p.net.metrics.failedToParse.Inc()
			return
		}
		containerIDs[i] = containerID
		p.idSet.Add(containerID)
	}

	p.net.router.Chits(
		p.nodeID,
		chainID,
		requestID,
		containerIDs,
		onFinishedHandling,
	)
}

// assumes the [stateLock] is not held
func (p *peer) handleAppRequest(msg message.Message, onFinishedHandling func()) {
	chainID, err := ids.ToID(msg.Get(message.ChainID).([]byte))
	p.net.log.AssertNoError(err)
	requestID := msg.Get(message.RequestID).(uint32)
	deadline := p.net.clock.Time().Add(time.Duration(msg.Get(message.Deadline).(uint64)))
	request := msg.Get(message.AppRequestBytes).([]byte)

	p.net.router.AppRequest(
		p.nodeID,
		chainID,
		requestID,
		deadline,
		request,
		onFinishedHandling,
	)
}

// assumes the [stateLock] is not held
func (p *peer) handleAppResponse(msg message.Message, onFinishedHandling func()) {
	chainID, err := ids.ToID(msg.Get(message.ChainID).([]byte))
	p.net.log.AssertNoError(err)
	requestID := msg.Get(message.RequestID).(uint32)
	response := msg.Get(message.AppResponseBytes).([]byte)

	p.net.router.AppResponse(
		p.nodeID,
		chainID,
		requestID,
		response,
		onFinishedHandling,
	)
}

// assumes the [stateLock] is not held
func (p *peer) handleAppGossip(msg message.Message, onFinishedHandling func()) {
	chainID, err := ids.ToID(msg.Get(message.ChainID).([]byte))
	p.net.log.AssertNoError(err)
	gossipedMsg := msg.Get(message.AppGossipBytes).([]byte)

	p.net.router.AppGossip(
		p.nodeID,
		chainID,
		gossipedMsg,
		onFinishedHandling,
	)
}

// assumes the [stateLock] is held
func (p *peer) tryMarkFinishedHandshake() {
	if !p.finishedHandshake.GetValue() && // not already marked as finished with handshake
		p.gotVersion.GetValue() && // not waiting for Version
		p.gotPeerList.GetValue() && // not waiting for PeerList
		!p.closed.GetValue() { // not already disconnected
		p.net.connected(p)
	}
}

func (p *peer) discardIP() {
	// By clearing the IP, we will not attempt to reconnect to this peer
	if ip := p.getIP(); !ip.IsZero() {
		p.setIP(utils.IPDesc{})

		p.net.stateLock.Lock()
		delete(p.net.disconnectedIPs, ip.String())
		p.net.stateLock.Unlock()
	}
	p.Close()
}

func (p *peer) discardMyIP() {
	// By clearing the IP, we will not attempt to reconnect to this peer
	if ip := p.getIP(); !ip.IsZero() {
		p.setIP(utils.IPDesc{})

		str := ip.String()

		p.net.stateLock.Lock()
		p.net.myIPs[str] = struct{}{}
		delete(p.net.disconnectedIPs, str)
		p.net.stateLock.Unlock()
	}
	p.Close()
}

func (p *peer) setIP(ip utils.IPDesc) {
	p.ipLock.Lock()
	defer p.ipLock.Unlock()
	p.ip = ip
}

func (p *peer) getIP() utils.IPDesc {
	p.ipLock.RLock()
	defer p.ipLock.RUnlock()
	return p.ip
}

// addAlias marks that we have found another
// IP that we can connect to this peer at.
//
// assumes [stateLock] is held
func (p *peer) addAlias(ip utils.IPDesc) {
	p.aliasLock.Lock()
	defer p.aliasLock.Unlock()

	p.net.peerAliasIPs[ip.String()] = struct{}{}
	p.aliases = append(p.aliases, alias{
		ip:     ip,
		expiry: p.net.clock.Time().Add(p.net.config.PeerAliasTimeout),
	})

	// Set the [aliasTimer] if this ip is the first alias we put
	// in [aliases].
	if len(p.aliases) == 1 {
		p.aliasTimer.SetTimeoutIn(p.net.config.PeerAliasTimeout)
	}
}

// releaseNextAlias returns the next released alias or nil if none was released.
// If none was released, then this will schedule the next time to remove an
// alias.
//
// assumes [stateLock] is held
func (p *peer) releaseNextAlias(now time.Time) *alias {
	p.aliasLock.Lock()
	defer p.aliasLock.Unlock()

	if len(p.aliases) == 0 {
		return nil
	}

	next := p.aliases[0]
	if timeUntilExpiry := next.expiry.Sub(now); timeUntilExpiry > 0 {
		p.aliasTimer.SetTimeoutIn(timeUntilExpiry)
		return nil
	}
	p.aliases = p.aliases[1:]

	p.net.log.Verbo("released alias %s for peer %s%s", next.ip, constants.NodeIDPrefix, p.nodeID)
	return &next
}

// releaseExpiredAliases frees expired IP aliases. If there is an IP pending
// expiration, then the expiration is scheduled.
//
// assumes [stateLock] is not held
func (p *peer) releaseExpiredAliases() {
	currentTime := p.net.clock.Time()
	for {
		next := p.releaseNextAlias(currentTime)
		if next == nil {
			return
		}

		// We should always release [aliasLock] before attempting
		// to acquire the [stateLock] to avoid deadlocking on addAlias.
		p.net.stateLock.Lock()
		delete(p.net.peerAliasIPs, next.ip.String())
		p.net.stateLock.Unlock()
	}
}

// releaseAllAliases frees all alias IPs.
//
// assumes [stateLock] is held and that [aliasTimer]
// has been stopped
func (p *peer) releaseAllAliases() {
	p.aliasLock.Lock()
	defer p.aliasLock.Unlock()

	for _, alias := range p.aliases {
		delete(p.net.peerAliasIPs, alias.ip.String())

		p.net.log.Verbo("released alias %s for peer %s%s", alias.ip, constants.NodeIDPrefix, p.nodeID)
	}
	p.aliases = nil
}

func (p *peer) nextTimeout() time.Time {
	return p.net.clock.Time().Add(p.net.config.PingPongTimeout)
}

func ipAndTimeBytes(ip utils.IPDesc, timestamp uint64) []byte {
	p := wrappers.Packer{
		Bytes: make([]byte, wrappers.IPLen+wrappers.LongLen),
	}
	p.PackIP(ip)
	p.PackLong(timestamp)
	return p.Bytes
}

func ipAndTimeHash(ip utils.IPDesc, timestamp uint64) []byte {
	return hashing.ComputeHash256(ipAndTimeBytes(ip, timestamp))
}<|MERGE_RESOLUTION|>--- conflicted
+++ resolved
@@ -557,7 +557,7 @@
 		p.net.stateLock.RUnlock()
 		return
 	}
-	whitelistedSubnets := p.net.whitelistedSubnets
+	whitelistedSubnets := p.net.config.WhitelistedSubnets
 	msg, err := p.net.b.Version(
 		p.net.config.NetworkID,
 		p.net.dummyNodeID,
@@ -589,49 +589,6 @@
 }
 
 // assumes the [stateLock] is not held
-<<<<<<< HEAD
-=======
-func (p *peer) sendVersionWithSubnets() {
-	p.net.stateLock.RLock()
-	myIP := p.net.currentIP.IP()
-	myVersionTime, myVersionSig, err := p.net.getVersion(myIP)
-	if err != nil {
-		p.net.stateLock.RUnlock()
-		return
-	}
-	whitelistedSubnets := p.net.config.WhitelistedSubnets
-	msg, err := p.net.b.VersionWithSubnets(
-		p.net.config.NetworkID,
-		p.net.dummyNodeID,
-		p.net.clock.Unix(),
-		myIP,
-		p.net.versionCompatibility.Version().String(),
-		myVersionTime,
-		myVersionSig,
-		whitelistedSubnets.List(),
-	)
-	p.net.stateLock.RUnlock()
-	p.net.log.AssertNoError(err)
-
-	lenMsg := len(msg.Bytes())
-	sent := p.Send(msg, true)
-	if sent {
-		p.net.metrics.versionWithSubnets.numSent.Inc()
-		p.net.metrics.versionWithSubnets.sentBytes.Add(float64(lenMsg))
-		// assume that if [saved] == 0, [msg] wasn't compressed
-		if saved := msg.BytesSavedCompression(); saved != 0 {
-			p.net.metrics.versionWithSubnets.savedSentBytes.Observe(float64(saved))
-		}
-		p.net.sendFailRateCalculator.Observe(0, p.net.clock.Time())
-		p.versionWithSubnetsSent.SetValue(true)
-	} else {
-		p.net.metrics.versionWithSubnets.numFailed.Inc()
-		p.net.sendFailRateCalculator.Observe(1, p.net.clock.Time())
-	}
-}
-
-// assumes the [stateLock] is not held
->>>>>>> 32106cac
 func (p *peer) sendGetPeerList() {
 	msg, err := p.net.b.GetPeerList()
 	p.net.log.AssertNoError(err)
@@ -815,7 +772,6 @@
 		return
 	}
 
-<<<<<<< HEAD
 	// handle subnet IDs
 	subnetIDsBytes := msg.Get(message.TrackedSubnets).([][]byte)
 	for _, subnetIDBytes := range subnetIDsBytes {
@@ -826,29 +782,9 @@
 			return
 		}
 		// add only if we also track this subnet
-		if p.net.whitelistedSubnets.Contains(subnetID) {
+		if p.net.config.WhitelistedSubnets.Contains(subnetID) {
 			p.trackedSubnets.Add(subnetID)
 		}
-=======
-	if isVersionWithSubnets {
-		subnetIDsBytes := msg.Get(message.TrackedSubnets).([][]byte)
-		for _, subnetIDBytes := range subnetIDsBytes {
-			subnetID, err := ids.ToID(subnetIDBytes)
-			if err != nil {
-				p.net.log.Debug("tracked subnet of %s%s at %s could not be parsed: %s", constants.NodeIDPrefix, p.nodeID, err)
-				p.discardIP()
-				return
-			}
-			// add only if we also track this subnet
-			if p.net.config.WhitelistedSubnets.Contains(subnetID) {
-				p.trackedSubnets.Add(subnetID)
-			}
-		}
-	} else {
-		// this peer has old Version, we don't know what its interested in.
-		// so assume that it tracks all available subnets
-		p.trackedSubnets.Add(p.net.config.WhitelistedSubnets.List()...)
->>>>>>> 32106cac
 	}
 
 	sig := msg.Get(message.SigBytes).([]byte)
