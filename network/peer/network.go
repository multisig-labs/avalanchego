--- conflicted
+++ resolved
@@ -38,13 +38,5 @@
 	Version() (message.OutboundMessage, error)
 
 	// Peers returns peers that [peerID] might not know about.
-<<<<<<< HEAD
-	Peers(peerID ids.NodeID) ([]ids.NodeID, []ips.ClaimedIPPort, error)
-=======
 	Peers(peerID ids.NodeID) ([]ips.ClaimedIPPort, error)
-
-	// Pong provides the peer with a Pong message to send to the peer in
-	// response to a Ping message.
-	Pong(ids.NodeID) (message.OutboundMessage, error)
->>>>>>> cce804bf
 }