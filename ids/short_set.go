--- conflicted
+++ resolved
@@ -7,10 +7,7 @@
 	"strings"
 
 	"github.com/ava-labs/avalanchego/utils"
-<<<<<<< HEAD
 	"golang.org/x/exp/maps"
-=======
->>>>>>> b958ed70
 )
 
 const (
@@ -117,11 +114,7 @@
 // SortedList returns this set as a sorted list
 func (ids ShortSet) SortedList() []ShortID {
 	lst := ids.List()
-<<<<<<< HEAD
-	utils.SortSliceSortable(lst)
-=======
 	utils.Sort(lst)
->>>>>>> b958ed70
 	return lst
 }
 
