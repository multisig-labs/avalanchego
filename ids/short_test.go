// Copyright (C) 2019-2022, Ava Labs, Inc. All rights reserved.
// See the file LICENSE for licensing terms.

package ids

import (
	"encoding/json"
	"testing"

	"github.com/stretchr/testify/require"
)

func TestShortString(t *testing.T) {
	id := ShortID{1}

	xPrefixedID := id.PrefixedString("X-")
	pPrefixedID := id.PrefixedString("P-")

	newID, err := ShortFromPrefixedString(xPrefixedID, "X-")
	if err != nil {
		t.Fatal(err)
	}
	if newID != id {
		t.Fatalf("ShortFromPrefixedString did not produce the identical ID")
	}

	_, err = ShortFromPrefixedString(pPrefixedID, "X-")
	if err == nil {
		t.Fatal("Using the incorrect prefix did not cause an error")
	}

	tooLongPrefix := "hasnfaurnourieurn3eiur3nriu3nri34iurni34unr3iunrasfounaeouern3ur"
	_, err = ShortFromPrefixedString(xPrefixedID, tooLongPrefix)
	if err == nil {
		t.Fatal("Using the incorrect prefix did not cause an error")
	}
}

<<<<<<< HEAD
=======
func TestIsUniqueShortIDs(t *testing.T) {
	ids := []ShortID{}
	if !IsUniqueShortIDs(ids) {
		t.Fatal("should be unique")
	}
	id1 := GenerateTestShortID()
	ids = append(ids, id1)
	if !IsUniqueShortIDs(ids) {
		t.Fatal("should be unique")
	}
	ids = append(ids, GenerateTestShortID())
	if !IsUniqueShortIDs(ids) {
		t.Fatal("should be unique")
	}
	ids = append(ids, id1)
	if IsUniqueShortIDs(ids) {
		t.Fatal("should not be unique")
	}
}

>>>>>>> 3cdcd771
func TestShortIDMapMarshalling(t *testing.T) {
	originalMap := map[ShortID]int{
		{'e', 'v', 'a', ' ', 'l', 'a', 'b', 's'}: 1,
		{'a', 'v', 'a', ' ', 'l', 'a', 'b', 's'}: 2,
	}
	mapJSON, err := json.Marshal(originalMap)
	if err != nil {
		t.Fatal(err)
	}

	var unmarshalledMap map[ShortID]int
	err = json.Unmarshal(mapJSON, &unmarshalledMap)
	if err != nil {
		t.Fatal(err)
	}

	if len(originalMap) != len(unmarshalledMap) {
		t.Fatalf("wrong map lengths")
	}
	for originalID, num := range originalMap {
		if unmarshalledMap[originalID] != num {
			t.Fatalf("map was incorrectly Unmarshalled")
		}
	}
}

func TestShortIDsToStrings(t *testing.T) {
	shortIDs := []ShortID{{1}, {2}, {2}}
	expected := []string{"6HgC8KRBEhXYbF4riJyJFLSHt37UNuRt", "BaMPFdqMUQ46BV8iRcwbVfsam55kMqcp", "BaMPFdqMUQ46BV8iRcwbVfsam55kMqcp"}
	shortStrings := ShortIDsToStrings(shortIDs)
	require.EqualValues(t, expected, shortStrings)
}

func TestShortIDLess(t *testing.T) {
	require := require.New(t)

	id1 := ShortID{}
	id2 := ShortID{}
	require.False(id1.Less(id2))
	require.False(id2.Less(id1))

	id1 = ShortID{1}
	id2 = ShortID{0}
	require.False(id1.Less(id2))
	require.True(id2.Less(id1))

	id1 = ShortID{1}
	id2 = ShortID{1}
	require.False(id1.Less(id2))
	require.False(id2.Less(id1))

	id1 = ShortID{1, 0}
	id2 = ShortID{1, 2}
	require.True(id1.Less(id2))
	require.False(id2.Less(id1))
}<|MERGE_RESOLUTION|>--- conflicted
+++ resolved
@@ -36,29 +36,6 @@
 	}
 }
 
-<<<<<<< HEAD
-=======
-func TestIsUniqueShortIDs(t *testing.T) {
-	ids := []ShortID{}
-	if !IsUniqueShortIDs(ids) {
-		t.Fatal("should be unique")
-	}
-	id1 := GenerateTestShortID()
-	ids = append(ids, id1)
-	if !IsUniqueShortIDs(ids) {
-		t.Fatal("should be unique")
-	}
-	ids = append(ids, GenerateTestShortID())
-	if !IsUniqueShortIDs(ids) {
-		t.Fatal("should be unique")
-	}
-	ids = append(ids, id1)
-	if IsUniqueShortIDs(ids) {
-		t.Fatal("should not be unique")
-	}
-}
-
->>>>>>> 3cdcd771
 func TestShortIDMapMarshalling(t *testing.T) {
 	originalMap := map[ShortID]int{
 		{'e', 'v', 'a', ' ', 'l', 'a', 'b', 's'}: 1,
