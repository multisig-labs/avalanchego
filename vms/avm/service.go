// (c) 2019-2020, Ava Labs, Inc. All rights reserved.
// See the file LICENSE for licensing terms.

package avm

import (
	"errors"
	"fmt"
	"math"
	"net/http"
	"strings"

	"github.com/ava-labs/avalanchego/api"
	"github.com/ava-labs/avalanchego/ids"
	"github.com/ava-labs/avalanchego/snow/choices"
	"github.com/ava-labs/avalanchego/utils/constants"
	"github.com/ava-labs/avalanchego/utils/crypto"
	"github.com/ava-labs/avalanchego/utils/formatting"
	"github.com/ava-labs/avalanchego/utils/json"
	"github.com/ava-labs/avalanchego/vms/components/avax"
	"github.com/ava-labs/avalanchego/vms/components/verify"
	"github.com/ava-labs/avalanchego/vms/nftfx"
	"github.com/ava-labs/avalanchego/vms/secp256k1fx"

	safemath "github.com/ava-labs/avalanchego/utils/math"
)

const (
	// Max number of addresses that can be passed in as argument to GetUTXOs
	maxGetUTXOsAddrs = 1024

	// Max number of addresses allowed for a single keystore user
	maxKeystoreAddresses = 5000
)

var (
	errUnknownAssetID         = errors.New("unknown asset ID")
	errTxNotCreateAsset       = errors.New("transaction doesn't create an asset")
	errNoMinters              = errors.New("no minters provided")
	errNoHoldersOrMinters     = errors.New("no minters or initialHolders provided")
	errInvalidAmount          = errors.New("amount must be positive")
	errNoOutputs              = errors.New("no outputs to send")
	errSpendOverflow          = errors.New("spent amount overflows uint64")
	errInvalidMintAmount      = errors.New("amount minted must be positive")
	errAddressesCantMintAsset = errors.New("provided addresses don't have the authority to mint the provided asset")
	errInvalidUTXO            = errors.New("invalid utxo")
	errNilTxID                = errors.New("nil transaction ID")
	errNoAddresses            = errors.New("no addresses provided")
	errNoKeys                 = errors.New("from addresses have no keys or funds")
	errNoManagerAddrs         = errors.New("manager has no addresses")
	errNoManagerThreshold     = errors.New("manager has threshold 0")
)

// Service defines the base service for the asset vm
type Service struct{ vm *VM }

// FormattedAssetID defines a JSON formatted struct containing an assetID as a string
type FormattedAssetID struct {
	AssetID ids.ID `json:"assetID"`
}

// IssueTx attempts to issue a transaction into consensus
func (service *Service) IssueTx(r *http.Request, args *api.FormattedTx, reply *api.JSONTxID) error {
	service.vm.ctx.Log.Info("AVM: IssueTx called with %s", args.Tx)

	txBytes, err := formatting.Decode(args.Encoding, args.Tx)
	if err != nil {
		return fmt.Errorf("problem decoding transaction: %w", err)
	}
	txID, err := service.vm.IssueTx(txBytes)
	if err != nil {
		return err
	}

	reply.TxID = txID
	return nil
}

// GetTxStatusReply defines the GetTxStatus replies returned from the API
type GetTxStatusReply struct {
	Status choices.Status `json:"status"`
}

// GetTxStatus returns the status of the specified transaction
func (service *Service) GetTxStatus(r *http.Request, args *api.JSONTxID, reply *GetTxStatusReply) error {
	service.vm.ctx.Log.Info("AVM: GetTxStatus called with %s", args.TxID)

	if args.TxID == ids.Empty {
		return errNilTxID
	}

	tx := UniqueTx{
		vm:   service.vm,
		txID: args.TxID,
	}

	reply.Status = tx.Status()
	return nil
}

// GetTx returns the specified transaction
func (service *Service) GetTx(r *http.Request, args *api.GetTxArgs, reply *api.FormattedTx) error {
	service.vm.ctx.Log.Info("AVM: GetTx called with %s", args.TxID)

	if args.TxID == ids.Empty {
		return errNilTxID
	}

	tx := UniqueTx{
		vm:   service.vm,
		txID: args.TxID,
	}
	if status := tx.Status(); !status.Fetched() {
		return errUnknownTx
	}

	var err error
	reply.Tx, err = formatting.Encode(args.Encoding, tx.Bytes())
	if err != nil {
		return fmt.Errorf("couldn't encode tx as string: %s", err)
	}
	reply.Encoding = args.Encoding
	return nil
}

// GetUTXOs gets all utxos for passed in addresses
func (service *Service) GetUTXOs(r *http.Request, args *api.GetUTXOsArgs, reply *api.GetUTXOsReply) error {
	service.vm.ctx.Log.Info("AVM: GetUTXOs called for with %s", args.Addresses)

	if len(args.Addresses) == 0 {
		return errNoAddresses
	}
	if len(args.Addresses) > maxGetUTXOsAddrs {
		return fmt.Errorf("number of addresses given, %d, exceeds maximum, %d", len(args.Addresses), maxGetUTXOsAddrs)
	}

	var sourceChain ids.ID
	if args.SourceChain == "" {
		sourceChain = service.vm.ctx.ChainID
	} else {
		chainID, err := service.vm.ctx.BCLookup.Lookup(args.SourceChain)
		if err != nil {
			return fmt.Errorf("problem parsing source chainID %q: %w", args.SourceChain, err)
		}
		sourceChain = chainID
	}

	addrSet := ids.ShortSet{}
	for _, addrStr := range args.Addresses {
		addr, err := service.vm.ParseLocalAddress(addrStr)
		if err != nil {
			return fmt.Errorf("couldn't parse address %q: %w", addrStr, err)
		}
		addrSet.Add(addr)
	}

	startAddr := ids.ShortEmpty
	startUTXO := ids.Empty
	if args.StartIndex.Address != "" || args.StartIndex.UTXO != "" {
		var err error
		startAddr, err = service.vm.ParseLocalAddress(args.StartIndex.Address)
		if err != nil {
			return fmt.Errorf("couldn't parse start index address %q: %w", args.StartIndex.Address, err)
		}
		startUTXO, err = ids.FromString(args.StartIndex.UTXO)
		if err != nil {
			return fmt.Errorf("couldn't parse start index utxo: %w", err)
		}
	}

	var (
		utxos     []*avax.UTXO
		endAddr   ids.ShortID
		endUTXOID ids.ID
		err       error
	)
	if sourceChain == service.vm.ctx.ChainID {
		utxos, endAddr, endUTXOID, err = service.vm.GetUTXOs(
			addrSet,
			startAddr,
			startUTXO,
			int(args.Limit),
			true,
		)
	} else {
		utxos, endAddr, endUTXOID, err = service.vm.GetAtomicUTXOs(
			sourceChain,
			addrSet,
			startAddr,
			startUTXO,
			int(args.Limit),
		)
	}
	if err != nil {
		return fmt.Errorf("problem retrieving UTXOs: %w", err)
	}

	reply.UTXOs = make([]string, len(utxos))
	for i, utxo := range utxos {
		b, err := service.vm.codec.Marshal(codecVersion, utxo)
		if err != nil {
			return fmt.Errorf("problem marshalling UTXO: %w", err)
		}
		reply.UTXOs[i], err = formatting.Encode(args.Encoding, b)
		if err != nil {
			return fmt.Errorf("couldn't encode UTXO %s as string: %s", utxo.InputID(), err)
		}
	}

	endAddress, err := service.vm.FormatLocalAddress(endAddr)
	if err != nil {
		return fmt.Errorf("problem formatting address: %w", err)
	}

	reply.EndIndex.Address = endAddress
	reply.EndIndex.UTXO = endUTXOID.String()
	reply.NumFetched = json.Uint64(len(utxos))
	reply.Encoding = args.Encoding
	return nil
}

// GetAssetDescriptionArgs are arguments for passing into GetAssetDescription requests
type GetAssetDescriptionArgs struct {
	AssetID string `json:"assetID"`
}

// GetAssetDescriptionReply defines the GetAssetDescription replies returned from the API
type GetAssetDescriptionReply struct {
	FormattedAssetID
	Name         string     `json:"name"`
	Symbol       string     `json:"symbol"`
	Denomination json.Uint8 `json:"denomination"`
}

// GetAssetDescription creates an empty account with the name passed in
func (service *Service) GetAssetDescription(_ *http.Request, args *GetAssetDescriptionArgs, reply *GetAssetDescriptionReply) error {
	service.vm.ctx.Log.Info("AVM: GetAssetDescription called with %s", args.AssetID)

	assetID, err := service.vm.lookupAssetID(args.AssetID)
	if err != nil {
		return err
	}

	tx := &UniqueTx{
		vm:   service.vm,
		txID: assetID,
	}
	if status := tx.Status(); !status.Fetched() {
		return errUnknownAssetID
	}
	createAssetTx, ok := tx.UnsignedTx.(*CreateAssetTx)
	if !ok {
		return errTxNotCreateAsset
	}

	reply.AssetID = assetID
	reply.Name = createAssetTx.Name
	reply.Symbol = createAssetTx.Symbol
	reply.Denomination = json.Uint8(createAssetTx.Denomination)

	return nil
}

// GetBalanceArgs are arguments for passing into GetBalance requests
type GetBalanceArgs struct {
	Address string `json:"address"`
	AssetID string `json:"assetID"`
}

// GetBalanceReply defines the GetBalance replies returned from the API
type GetBalanceReply struct {
	Balance json.Uint64   `json:"balance"`
	UTXOIDs []avax.UTXOID `json:"utxoIDs"`
}

// GetBalance returns the amount of an asset that an address at least partially owns
func (service *Service) GetBalance(r *http.Request, args *GetBalanceArgs, reply *GetBalanceReply) error {
	service.vm.ctx.Log.Info("AVM: GetBalance called with address: %s assetID: %s", args.Address, args.AssetID)

	addr, err := service.vm.ParseLocalAddress(args.Address)
	if err != nil {
		return fmt.Errorf("problem parsing address '%s': %w", args.Address, err)
	}

	assetID, err := service.vm.lookupAssetID(args.AssetID)
	if err != nil {
		return err
	}

	addrSet := ids.ShortSet{}
	addrSet.Add(addr)

	utxos, _, _, err := service.vm.GetUTXOs(addrSet, ids.ShortEmpty, ids.Empty, -1, false)
	if err != nil {
		return fmt.Errorf("problem retrieving UTXOs: %w", err)
	}

	reply.UTXOIDs = make([]avax.UTXOID, 0, len(utxos))
	for _, utxo := range utxos {
		if utxo.AssetID() != assetID {
			continue
		}
		transferable, ok := utxo.Out.(avax.TransferableOut)
		if !ok {
			continue
		}
		amt, err := safemath.Add64(transferable.Amount(), uint64(reply.Balance))
		if err != nil {
			return err
		}
		reply.Balance = json.Uint64(amt)
		reply.UTXOIDs = append(reply.UTXOIDs, utxo.UTXOID)
	}

	return nil
}

// Balance ...
type Balance struct {
	AssetID string      `json:"asset"`
	Balance json.Uint64 `json:"balance"`
}

// GetAllBalancesReply is the response from a call to GetAllBalances
type GetAllBalancesReply struct {
	Balances []Balance `json:"balances"`
}

// GetAllBalances returns a map where:
//   Key: ID of an asset such that [args.Address] has a non-zero balance of the asset
//   Value: The balance of the asset held by the address
// Note that balances include assets that the address only _partially_ owns
// (ie is one of several addresses specified in a multi-sig)
func (service *Service) GetAllBalances(r *http.Request, args *api.JSONAddress, reply *GetAllBalancesReply) error {
	service.vm.ctx.Log.Info("AVM: GetAllBalances called with address: %s", args.Address)

	address, err := service.vm.ParseLocalAddress(args.Address)
	if err != nil {
		return fmt.Errorf("problem parsing address '%s': %w", args.Address, err)
	}
	addrSet := ids.ShortSet{}
	addrSet.Add(address)

	utxos, _, _, err := service.vm.GetUTXOs(addrSet, ids.ShortEmpty, ids.Empty, -1, false)
	if err != nil {
		return fmt.Errorf("couldn't get address's UTXOs: %w", err)
	}

	assetIDs := ids.Set{}               // IDs of assets the address has a non-zero balance of
	balances := make(map[ids.ID]uint64) // key: ID (as bytes). value: balance of that asset
	for _, utxo := range utxos {
		transferable, ok := utxo.Out.(avax.TransferableOut)
		if !ok {
			continue
		}
		assetID := utxo.AssetID()
		assetIDs.Add(assetID)
		balance := balances[assetID] // 0 if key doesn't exist
		balance, err := safemath.Add64(transferable.Amount(), balance)
		if err != nil {
			balances[assetID] = math.MaxUint64
		} else {
			balances[assetID] = balance
		}
	}

	reply.Balances = make([]Balance, assetIDs.Len())
	i := 0
	for assetID := range assetIDs {
		if alias, err := service.vm.PrimaryAlias(assetID); err == nil {
			reply.Balances[i] = Balance{
				AssetID: alias,
				Balance: json.Uint64(balances[assetID]),
			}
		} else {
			reply.Balances[i] = Balance{
				AssetID: assetID.String(),
				Balance: json.Uint64(balances[assetID]),
			}
		}
		i++
	}

	return nil
}

// Holder describes how much an address owns of an asset
type Holder struct {
	Amount  json.Uint64 `json:"amount"`
	Address string      `json:"address"`
}

// Owners describes who can perform an action
type Owners struct {
	Threshold json.Uint32 `json:"threshold"`
	Minters   []string    `json:"minters"`
}

// CreateAssetArgs are arguments for passing into CreateAsset
type CreateAssetArgs struct {
	api.JSONSpendHeader           // User, password, from addrs, change addr
	Name                string    `json:"name"`
	Symbol              string    `json:"symbol"`
	Denomination        byte      `json:"denomination"`
	InitialHolders      []*Holder `json:"initialHolders"`
	MinterSets          []Owners  `json:"minterSets"`
}

// AssetIDChangeAddr is an asset ID and a change address
type AssetIDChangeAddr struct {
	FormattedAssetID
	api.JSONChangeAddr
}

// CreateAsset returns ID of the newly created asset
func (service *Service) CreateAsset(r *http.Request, args *CreateAssetArgs, reply *AssetIDChangeAddr) error {
	service.vm.ctx.Log.Info("AVM: CreateAsset called with name: %s symbol: %s number of holders: %d number of minters: %d",
		args.Name,
		args.Symbol,
		len(args.InitialHolders),
		len(args.MinterSets),
	)

	if len(args.InitialHolders) == 0 && len(args.MinterSets) == 0 {
		return errNoHoldersOrMinters
	}

	// Parse the from addresses
	fromAddrs := ids.ShortSet{}
	for _, addrStr := range args.From {
		addr, err := service.vm.ParseLocalAddress(addrStr)
		if err != nil {
			return fmt.Errorf("couldn't parse 'from' address %s: %w", addrStr, err)
		}
		fromAddrs.Add(addr)
	}

	// Get the UTXOs/keys for the from addresses
	utxos, kc, err := service.vm.LoadUser(args.Username, args.Password, fromAddrs)
	if err != nil {
		return err
	}

	// Parse the change address.
	if len(kc.Keys) == 0 {
		return errNoKeys
	}
	changeAddr, err := service.vm.selectChangeAddr(kc.Keys[0].PublicKey().Address(), args.ChangeAddr)
	if err != nil {
		return err
	}

	amountsSpent, ins, keys, err := service.vm.Spend(
		utxos,
		kc,
		map[ids.ID]uint64{
			service.vm.ctx.AVAXAssetID: service.vm.creationTxFee,
		},
	)
	if err != nil {
		return err
	}

	outs := []*avax.TransferableOutput{}
	if amountSpent := amountsSpent[service.vm.ctx.AVAXAssetID]; amountSpent > service.vm.creationTxFee {
		outs = append(outs, &avax.TransferableOutput{
			Asset: avax.Asset{ID: service.vm.ctx.AVAXAssetID},
			Out: &secp256k1fx.TransferOutput{
				Amt: amountSpent - service.vm.creationTxFee,
				OutputOwners: secp256k1fx.OutputOwners{
					Locktime:  0,
					Threshold: 1,
					Addrs:     []ids.ShortID{changeAddr},
				},
			},
		})
	}

	initialState := &InitialState{
		FxID: 0, // TODO: Should lookup secp256k1fx FxID
		Outs: make([]verify.State, 0, len(args.InitialHolders)+len(args.MinterSets)),
	}
	for _, holder := range args.InitialHolders {
		addr, err := service.vm.ParseLocalAddress(holder.Address)
		if err != nil {
			return err
		}
		initialState.Outs = append(initialState.Outs, &secp256k1fx.TransferOutput{
			Amt: uint64(holder.Amount),
			OutputOwners: secp256k1fx.OutputOwners{
				Threshold: 1,
				Addrs:     []ids.ShortID{addr},
			},
		})
	}
	for _, owner := range args.MinterSets {
		minter := &secp256k1fx.MintOutput{
			OutputOwners: secp256k1fx.OutputOwners{
				Threshold: uint32(owner.Threshold),
				Addrs:     make([]ids.ShortID, 0, len(owner.Minters)),
			},
		}
		for _, address := range owner.Minters {
			addr, err := service.vm.ParseLocalAddress(address)
			if err != nil {
				return err
			}
			minter.Addrs = append(minter.Addrs, addr)
		}
		ids.SortShortIDs(minter.Addrs)
		initialState.Outs = append(initialState.Outs, minter)
	}
	initialState.Sort(service.vm.codec)

	tx := Tx{UnsignedTx: &CreateAssetTx{
		BaseTx: BaseTx{BaseTx: avax.BaseTx{
			NetworkID:    service.vm.ctx.NetworkID,
			BlockchainID: service.vm.ctx.ChainID,
			Outs:         outs,
			Ins:          ins,
		}},
		Name:         args.Name,
		Symbol:       args.Symbol,
		Denomination: args.Denomination,
		States:       []*InitialState{initialState},
	}}
	if err := tx.SignSECP256K1Fx(service.vm.codec, keys); err != nil {
		return err
	}

	assetID, err := service.vm.IssueTx(tx.Bytes())
	if err != nil {
		return fmt.Errorf("problem issuing transaction: %w", err)
	}

	reply.AssetID = assetID
	reply.ChangeAddr, err = service.vm.FormatLocalAddress(changeAddr)
	return err
}

<<<<<<< HEAD
// Manager ...
type Manager struct {
	Threshold json.Uint32 `json:"threshold"`
	Addrs     []string    `json:"addresses"`
}

// CreateManagedAssetArgs ...
type CreateManagedAssetArgs struct {
	api.JSONSpendHeader         // User, password, from addrs, change addr
	Name                string  `json:"name"`
	Symbol              string  `json:"symbol"`
	Denomination        byte    `json:"denomination"`
	Manager             Manager `json:"manager"`
}

// CreateManagedAsset returns ID of the newly created managed asset
func (service *Service) CreateManagedAsset(r *http.Request, args *CreateManagedAssetArgs, reply *AssetIDChangeAddr) error {
	service.vm.ctx.Log.Info("AVM: CreateManagedAsset called with name: %s symbol: %s",
		args.Name,
		args.Symbol,
	)

	switch {
	case len(args.Manager.Addrs) == 0:
		return errNoManagerAddrs
	case args.Manager.Threshold == 0:
		return errNoManagerThreshold
	case int(args.Manager.Threshold) > len(args.Manager.Addrs):
		return fmt.Errorf(
			"manager threshold (%d) > number of manager addresses (%d)",
			args.Manager.Threshold,
			len(args.Manager.Addrs),
		)
	}

	// Parse the from addresses
	fromAddrs := ids.ShortSet{}
	for _, addrStr := range args.From {
		addr, err := service.vm.ParseLocalAddress(addrStr)
		if err != nil {
			return fmt.Errorf("couldn't parse 'from' address %s: %w", addrStr, err)
		}
		fromAddrs.Add(addr)
	}

	// Get the UTXOs/keys for the from addresses
	utxos, kc, err := service.vm.LoadUser(args.Username, args.Password, fromAddrs)
	if err != nil {
		return err
	}
	if len(kc.Keys) == 0 {
		return errNoKeys
	}

	// Parse the change address.
	changeAddr, err := service.vm.selectChangeAddr(kc.Keys[0].PublicKey().Address(), args.ChangeAddr)
	if err != nil {
		return err
	}

	amountsSpent, ins, keys, err := service.vm.Spend(
		utxos,
		kc,
		map[ids.ID]uint64{
			service.vm.ctx.AVAXAssetID: service.vm.creationTxFee,
		},
	)
	if err != nil {
		return err
	}

	outs := []*avax.TransferableOutput{}
	if amountSpent := amountsSpent[service.vm.ctx.AVAXAssetID]; amountSpent > service.vm.creationTxFee {
		outs = append(outs, &avax.TransferableOutput{
			Asset: avax.Asset{ID: service.vm.ctx.AVAXAssetID},
			Out: &secp256k1fx.TransferOutput{
				Amt: amountSpent - service.vm.creationTxFee,
				OutputOwners: secp256k1fx.OutputOwners{
					Locktime:  0,
					Threshold: 1,
					Addrs:     []ids.ShortID{changeAddr},
				},
			},
		})
	}

	// The asset's initial status
	status := &secp256k1fx.ManagedAssetStatusOutput{
		Frozen: false,
		Manager: secp256k1fx.OutputOwners{
			Threshold: uint32(args.Manager.Threshold),
			Addrs:     make([]ids.ShortID, 0, len(args.Manager.Addrs)),
		},
	}
	for _, address := range args.Manager.Addrs {
		addr, err := service.vm.ParseLocalAddress(address)
		if err != nil {
			return err
		}
		status.Manager.Addrs = append(status.Manager.Addrs, addr)
	}
	ids.SortShortIDs(status.Manager.Addrs)

	// Define the iniital asset state (its minters and manager)
	initialState := &InitialState{
		FxID: 0, // TODO: Should lookup secp256k1fx FxID
		Outs: []verify.State{status},
	}

	tx := Tx{UnsignedTx: &CreateManagedAssetTx{
		CreateAssetTx: CreateAssetTx{
			BaseTx: BaseTx{BaseTx: avax.BaseTx{
				NetworkID:    service.vm.ctx.NetworkID,
				BlockchainID: service.vm.ctx.ChainID,
				Outs:         outs,
				Ins:          ins,
			}},
			Name:         args.Name,
			Symbol:       args.Symbol,
			Denomination: args.Denomination,
			States:       []*InitialState{initialState},
		},
	}}
	if err := tx.SignSECP256K1Fx(service.vm.codec, keys); err != nil {
		return err
	}

	assetID, err := service.vm.IssueTx(tx.Bytes())
	if err != nil {
		return fmt.Errorf("problem issuing transaction: %w", err)
	}

	reply.AssetID = assetID
	reply.ChangeAddr, err = service.vm.FormatLocalAddress(changeAddr)
	return err
=======
// CreateFixedCapAsset returns ID of the newly created asset
func (service *Service) CreateFixedCapAsset(r *http.Request, args *CreateAssetArgs, reply *AssetIDChangeAddr) error {
	service.vm.ctx.Log.Info("AVM: CreateFixedCapAsset called with name: %s symbol: %s number of holders: %d",
		args.Name,
		args.Symbol,
		len(args.InitialHolders),
	)

	return service.CreateAsset(nil, args, reply)
}

// CreateVariableCapAsset returns ID of the newly created asset
func (service *Service) CreateVariableCapAsset(r *http.Request, args *CreateAssetArgs, reply *AssetIDChangeAddr) error {
	service.vm.ctx.Log.Info("AVM: CreateVariableCapAsset called with name: %s symbol: %s number of minters: %d",
		args.Name,
		args.Symbol,
		len(args.MinterSets),
	)

	return service.CreateAsset(nil, args, reply)
>>>>>>> fcd5b3e1
}

// CreateNFTAssetArgs are arguments for passing into CreateNFTAsset requests
type CreateNFTAssetArgs struct {
	api.JSONSpendHeader          // User, password, from addrs, change addr
	Name                string   `json:"name"`
	Symbol              string   `json:"symbol"`
	MinterSets          []Owners `json:"minterSets"`
}

// CreateNFTAsset returns ID of the newly created asset
func (service *Service) CreateNFTAsset(r *http.Request, args *CreateNFTAssetArgs, reply *AssetIDChangeAddr) error {
	service.vm.ctx.Log.Info("AVM: CreateNFTAsset called with name: %s symbol: %s number of minters: %d",
		args.Name,
		args.Symbol,
		len(args.MinterSets),
	)

	if len(args.MinterSets) == 0 {
		return errNoMinters
	}

	// Parse the from addresses
	fromAddrs := ids.ShortSet{}
	for _, addrStr := range args.From {
		addr, err := service.vm.ParseLocalAddress(addrStr)
		if err != nil {
			return fmt.Errorf("couldn't parse 'from' address %s: %w", addrStr, err)
		}
		fromAddrs.Add(addr)
	}

	// Get the UTXOs/keys for the from addresses
	utxos, kc, err := service.vm.LoadUser(args.Username, args.Password, fromAddrs)
	if err != nil {
		return err
	}

	// Parse the change address.
	if len(kc.Keys) == 0 {
		return errNoKeys
	}
	changeAddr, err := service.vm.selectChangeAddr(kc.Keys[0].PublicKey().Address(), args.ChangeAddr)
	if err != nil {
		return err
	}

	amountsSpent, ins, keys, err := service.vm.Spend(
		utxos,
		kc,
		map[ids.ID]uint64{
			service.vm.ctx.AVAXAssetID: service.vm.creationTxFee,
		},
	)
	if err != nil {
		return err
	}

	outs := []*avax.TransferableOutput{}
	if amountSpent := amountsSpent[service.vm.ctx.AVAXAssetID]; amountSpent > service.vm.creationTxFee {
		outs = append(outs, &avax.TransferableOutput{
			Asset: avax.Asset{ID: service.vm.ctx.AVAXAssetID},
			Out: &secp256k1fx.TransferOutput{
				Amt: amountSpent - service.vm.creationTxFee,
				OutputOwners: secp256k1fx.OutputOwners{
					Locktime:  0,
					Threshold: 1,
					Addrs:     []ids.ShortID{changeAddr},
				},
			},
		})
	}

	initialState := &InitialState{
		FxID: 1, // TODO: Should lookup nftfx FxID
		Outs: make([]verify.State, 0, len(args.MinterSets)),
	}
	for i, owner := range args.MinterSets {
		minter := &nftfx.MintOutput{
			GroupID: uint32(i),
			OutputOwners: secp256k1fx.OutputOwners{
				Threshold: uint32(owner.Threshold),
			},
		}
		for _, address := range owner.Minters {
			addr, err := service.vm.ParseLocalAddress(address)
			if err != nil {
				return err
			}
			minter.Addrs = append(minter.Addrs, addr)
		}
		ids.SortShortIDs(minter.Addrs)
		initialState.Outs = append(initialState.Outs, minter)
	}
	initialState.Sort(service.vm.codec)

	tx := Tx{UnsignedTx: &CreateAssetTx{
		BaseTx: BaseTx{BaseTx: avax.BaseTx{
			NetworkID:    service.vm.ctx.NetworkID,
			BlockchainID: service.vm.ctx.ChainID,
			Outs:         outs,
			Ins:          ins,
		}},
		Name:         args.Name,
		Symbol:       args.Symbol,
		Denomination: 0, // NFTs are non-fungible
		States:       []*InitialState{initialState},
	}}
	if err := tx.SignSECP256K1Fx(service.vm.codec, keys); err != nil {
		return err
	}

	assetID, err := service.vm.IssueTx(tx.Bytes())
	if err != nil {
		return fmt.Errorf("problem issuing transaction: %w", err)
	}

	reply.AssetID = assetID
	reply.ChangeAddr, err = service.vm.FormatLocalAddress(changeAddr)
	return err
}

// CreateAddress creates an address for the user [args.Username]
func (service *Service) CreateAddress(r *http.Request, args *api.UserPass, reply *api.JSONAddress) error {
	service.vm.ctx.Log.Info("AVM: CreateAddress called for user '%s'", args.Username)

	db, err := service.vm.ctx.Keystore.GetDatabase(args.Username, args.Password)
	if err != nil {
		return fmt.Errorf("problem retrieving user %q: %w", args.Username, err)
	}
	defer db.Close()

	user := userState{vm: service.vm}

	addresses, _ := user.Addresses(db)
	if len(addresses) >= maxKeystoreAddresses {
		return fmt.Errorf("keystore user has reached its limit of %d addresses", maxKeystoreAddresses)
	}

	factory := crypto.FactorySECP256K1R{}
	skIntf, err := factory.NewPrivateKey()
	if err != nil {
		return fmt.Errorf("problem generating private key: %w", err)
	}
	sk := skIntf.(*crypto.PrivateKeySECP256K1R)

	if err := user.SetKey(db, sk); err != nil {
		return fmt.Errorf("problem saving private key: %w", err)
	}

	addresses = append(addresses, sk.PublicKey().Address())

	if err := user.SetAddresses(db, addresses); err != nil {
		return fmt.Errorf("problem saving address: %w", err)
	}
	reply.Address, err = service.vm.FormatLocalAddress(sk.PublicKey().Address())
	if err != nil {
		return fmt.Errorf("problem formatting address: %w", err)
	}

	// Return an error if the DB can't close, this will execute before the above
	// db close.
	return db.Close()
}

// ListAddresses returns all of the addresses controlled by user [args.Username]
func (service *Service) ListAddresses(_ *http.Request, args *api.UserPass, response *api.JSONAddresses) error {
	service.vm.ctx.Log.Info("AVM: ListAddresses called for user '%s'", args.Username)

	db, err := service.vm.ctx.Keystore.GetDatabase(args.Username, args.Password)
	if err != nil {
		return fmt.Errorf("problem retrieving user '%s': %w", args.Username, err)
	}

	response.Addresses = []string{}

	user := userState{vm: service.vm}
	addresses, err := user.Addresses(db)
	if err != nil {
		// An error fetching the addresses may just mean that the user has no
		// addresses.
		return db.Close()
	}

	for _, address := range addresses {
		addr, err := service.vm.FormatLocalAddress(address)
		if err != nil {
			// Drop any potential error closing the database to report the
			// original error
			_ = db.Close()
			return fmt.Errorf("problem formatting address: %w", err)
		}
		response.Addresses = append(response.Addresses, addr)
	}
	return db.Close()
}

// ExportKeyArgs are arguments for ExportKey
type ExportKeyArgs struct {
	api.UserPass
	Address string `json:"address"`
}

// ExportKeyReply is the response for ExportKey
type ExportKeyReply struct {
	// The decrypted PrivateKey for the Address provided in the arguments
	PrivateKey string `json:"privateKey"`
}

// ExportKey returns a private key from the provided user
func (service *Service) ExportKey(r *http.Request, args *ExportKeyArgs, reply *ExportKeyReply) error {
	service.vm.ctx.Log.Info("AVM: ExportKey called for user %q", args.Username)

	addr, err := service.vm.ParseLocalAddress(args.Address)
	if err != nil {
		return fmt.Errorf("problem parsing address %q: %w", args.Address, err)
	}

	db, err := service.vm.ctx.Keystore.GetDatabase(args.Username, args.Password)
	if err != nil {
		return fmt.Errorf("problem retrieving user %q: %w", args.Username, err)
	}
	defer db.Close()

	user := userState{vm: service.vm}

	sk, err := user.Key(db, addr)
	if err != nil {
		return fmt.Errorf("problem retrieving private key: %w", err)
	}

	// We assume that the maximum size of a byte slice that
	// can be stringified is at least the length of a SECP256K1 private key
	privKeyStr, _ := formatting.Encode(formatting.CB58, sk.Bytes())
	reply.PrivateKey = constants.SecretKeyPrefix + privKeyStr
	return db.Close()
}

// ImportKeyArgs are arguments for ImportKey
type ImportKeyArgs struct {
	api.UserPass
	PrivateKey string `json:"privateKey"`
}

// ImportKeyReply is the response for ImportKey
type ImportKeyReply struct {
	// The address controlled by the PrivateKey provided in the arguments
	Address string `json:"address"`
}

// ImportKey adds a private key to the provided user
func (service *Service) ImportKey(r *http.Request, args *ImportKeyArgs, reply *api.JSONAddress) error {
	service.vm.ctx.Log.Info("AVM: ImportKey called for user '%s'", args.Username)

	db, err := service.vm.ctx.Keystore.GetDatabase(args.Username, args.Password)
	if err != nil {
		return fmt.Errorf("problem retrieving data: %w", err)
	}
	defer db.Close()

	user := userState{vm: service.vm}

	addresses, _ := user.Addresses(db)
	if len(addresses) >= maxKeystoreAddresses {
		return fmt.Errorf("keystore user has reached its limit of %d addresses", maxKeystoreAddresses)
	}

	if !strings.HasPrefix(args.PrivateKey, constants.SecretKeyPrefix) {
		return fmt.Errorf("private key missing %s prefix", constants.SecretKeyPrefix)
	}
	trimmedPrivateKey := strings.TrimPrefix(args.PrivateKey, constants.SecretKeyPrefix)
	privKeyBytes, err := formatting.Decode(formatting.CB58, trimmedPrivateKey)
	if err != nil {
		return fmt.Errorf("problem parsing private key: %w", err)
	}

	factory := crypto.FactorySECP256K1R{}
	skIntf, err := factory.ToPrivateKey(privKeyBytes)
	if err != nil {
		return fmt.Errorf("problem parsing private key: %w", err)
	}
	sk := skIntf.(*crypto.PrivateKeySECP256K1R)

	if err := user.SetKey(db, sk); err != nil {
		return fmt.Errorf("problem saving key %w", err)
	}

	newAddress := sk.PublicKey().Address()
	reply.Address, err = service.vm.FormatLocalAddress(newAddress)
	if err != nil {
		return fmt.Errorf("problem formatting address: %w", err)
	}
	for _, address := range addresses {
		if newAddress.Equals(address) {
			return db.Close()
		}
	}

	addresses = append(addresses, newAddress)
	if err := user.SetAddresses(db, addresses); err != nil {
		return fmt.Errorf("problem saving addresses: %w", err)
	}

	return db.Close()
}

// SendOutput specifies that [Amount] of asset [AssetID] be sent to [To]
type SendOutput struct {
	// The amount of funds to send
	Amount json.Uint64 `json:"amount"`

	// ID of the asset being sent
	AssetID string `json:"assetID"`

	// Address of the recipient
	To string `json:"to"`
}

// SendArgs are arguments for passing into Send requests
type SendArgs struct {
	// User, password, from addrs, change addr
	api.JSONSpendHeader

	// The amount, assetID, and destination to send funds to
	SendOutput

	// Memo field
	Memo string `json:"memo"`
}

// SendMultipleArgs are arguments for passing into SendMultiple requests
type SendMultipleArgs struct {
	// User, password, from addrs, change addr
	api.JSONSpendHeader

	// The outputs of the transaction
	Outputs []SendOutput `json:"outputs"`

	// Memo field
	Memo string `json:"memo"`
}

// Send returns the ID of the newly created transaction
func (service *Service) Send(r *http.Request, args *SendArgs, reply *api.JSONTxIDChangeAddr) error {
	return service.SendMultiple(r, &SendMultipleArgs{
		JSONSpendHeader: args.JSONSpendHeader,
		Outputs:         []SendOutput{args.SendOutput},
		Memo:            args.Memo,
	}, reply)
}

// SendMultiple sends a transaction with multiple outputs.
func (service *Service) SendMultiple(r *http.Request, args *SendMultipleArgs, reply *api.JSONTxIDChangeAddr) error {
	service.vm.ctx.Log.Info("AVM: Send called with username: %s", args.Username)

	// Validate the memo field
	memoBytes := []byte(args.Memo)
	if l := len(memoBytes); l > avax.MaxMemoSize {
		return fmt.Errorf("max memo length is %d but provided memo field is length %d", avax.MaxMemoSize, l)
	} else if len(args.Outputs) == 0 {
		return errNoOutputs
	}

	// Parse the from addresses
	fromAddrs := ids.ShortSet{}
	for _, addrStr := range args.From {
		addr, err := service.vm.ParseLocalAddress(addrStr)
		if err != nil {
			return fmt.Errorf("couldn't parse 'From' address %s: %w", addrStr, err)
		}
		fromAddrs.Add(addr)
	}

	// Load user's UTXOs/keys
	utxos, kc, err := service.vm.LoadUser(args.Username, args.Password, fromAddrs)
	if err != nil {
		return err
	}

	// Parse the change address.
	if len(kc.Keys) == 0 {
		return errNoKeys
	}
	changeAddr, err := service.vm.selectChangeAddr(kc.Keys[0].PublicKey().Address(), args.ChangeAddr)
	if err != nil {
		return err
	}

	// Calculate required input amounts and create the desired outputs
	// String repr. of asset ID --> asset ID
	assetIDs := make(map[string]ids.ID)
	// Asset ID --> amount of that asset being sent
	amounts := make(map[ids.ID]uint64)
	// Outputs of our tx
	outs := []*avax.TransferableOutput{}
	for _, output := range args.Outputs {
		if output.Amount == 0 {
			return errInvalidAmount
		}
		assetID, ok := assetIDs[output.AssetID] // Asset ID of next output
		if !ok {
			assetID, err = service.vm.lookupAssetID(output.AssetID)
			if err != nil {
				return fmt.Errorf("couldn't find asset %s", output.AssetID)
			}
			assetIDs[output.AssetID] = assetID
		}
		currentAmount := amounts[assetID]
		newAmount, err := safemath.Add64(currentAmount, uint64(output.Amount))
		if err != nil {
			return fmt.Errorf("problem calculating required spend amount: %w", err)
		}
		amounts[assetID] = newAmount

		// Parse the to address
		to, err := service.vm.ParseLocalAddress(output.To)
		if err != nil {
			return fmt.Errorf("problem parsing to address %q: %w", output.To, err)
		}

		// Create the Output
		outs = append(outs, &avax.TransferableOutput{
			Asset: avax.Asset{ID: assetID},
			Out: &secp256k1fx.TransferOutput{
				Amt: uint64(output.Amount),
				OutputOwners: secp256k1fx.OutputOwners{
					Locktime:  0,
					Threshold: 1,
					Addrs:     []ids.ShortID{to},
				},
			},
		})
	}

	amountsWithFee := make(map[ids.ID]uint64, len(amounts)+1)
	for assetID, amount := range amounts {
		amountsWithFee[assetID] = amount
	}

	amountWithFee, err := safemath.Add64(amounts[service.vm.ctx.AVAXAssetID], service.vm.txFee)
	if err != nil {
		return fmt.Errorf("problem calculating required spend amount: %w", err)
	}
	amountsWithFee[service.vm.ctx.AVAXAssetID] = amountWithFee

	amountsSpent, ins, keys, err := service.vm.Spend(
		utxos,
		kc,
		amountsWithFee,
	)
	if err != nil {
		return err
	}

	// Add the required change outputs
	for assetID, amountWithFee := range amountsWithFee {
		amountSpent := amountsSpent[assetID]

		if amountSpent > amountWithFee {
			outs = append(outs, &avax.TransferableOutput{
				Asset: avax.Asset{ID: assetID},
				Out: &secp256k1fx.TransferOutput{
					Amt: amountSpent - amountWithFee,
					OutputOwners: secp256k1fx.OutputOwners{
						Locktime:  0,
						Threshold: 1,
						Addrs:     []ids.ShortID{changeAddr},
					},
				},
			})
		}
	}
	avax.SortTransferableOutputs(outs, service.vm.codec)

	tx := Tx{UnsignedTx: &BaseTx{BaseTx: avax.BaseTx{
		NetworkID:    service.vm.ctx.NetworkID,
		BlockchainID: service.vm.ctx.ChainID,
		Outs:         outs,
		Ins:          ins,
		Memo:         memoBytes,
	}}}
	if err := tx.SignSECP256K1Fx(service.vm.codec, keys); err != nil {
		return err
	}

	txID, err := service.vm.IssueTx(tx.Bytes())
	if err != nil {
		return fmt.Errorf("problem issuing transaction: %w", err)
	}

	reply.TxID = txID
	reply.ChangeAddr, err = service.vm.FormatLocalAddress(changeAddr)
	return err
}

// MintArgs are arguments for passing into Mint requests
type MintArgs struct {
	api.JSONSpendHeader             // User, password, from addrs, change addr
	Amount              json.Uint64 `json:"amount"`
	AssetID             string      `json:"assetID"`
	To                  string      `json:"to"`
}

// Mint issues a transaction that mints more of the asset
func (service *Service) Mint(r *http.Request, args *MintArgs, reply *api.JSONTxIDChangeAddr) error {
	service.vm.ctx.Log.Info("AVM: Mint called with username: %s", args.Username)

	if args.Amount == 0 {
		return errInvalidMintAmount
	}

	assetID, err := service.vm.lookupAssetID(args.AssetID)
	if err != nil {
		return err
	}

	to, err := service.vm.ParseLocalAddress(args.To)
	if err != nil {
		return fmt.Errorf("problem parsing to address %q: %w", args.To, err)
	}

	// Parse the from addresses
	fromAddrs := ids.ShortSet{}
	for _, addrStr := range args.From {
		addr, err := service.vm.ParseLocalAddress(addrStr)
		if err != nil {
			return fmt.Errorf("couldn't parse 'from' address %s: %w", addrStr, err)
		}
		fromAddrs.Add(addr)
	}

	// Get the UTXOs/keys for the from addresses
	feeUTXOs, feeKc, err := service.vm.LoadUser(args.Username, args.Password, fromAddrs)
	if err != nil {
		return err
	}

	// Parse the change address.
	if len(feeKc.Keys) == 0 {
		return errNoKeys
	}
	changeAddr, err := service.vm.selectChangeAddr(feeKc.Keys[0].PublicKey().Address(), args.ChangeAddr)
	if err != nil {
		return err
	}

	amountsSpent, ins, keys, err := service.vm.Spend(
		feeUTXOs,
		feeKc,
		map[ids.ID]uint64{
			service.vm.ctx.AVAXAssetID: service.vm.txFee,
		},
	)
	if err != nil {
		return err
	}

	outs := []*avax.TransferableOutput{}
	if amountSpent := amountsSpent[service.vm.ctx.AVAXAssetID]; amountSpent > service.vm.txFee {
		outs = append(outs, &avax.TransferableOutput{
			Asset: avax.Asset{ID: service.vm.ctx.AVAXAssetID},
			Out: &secp256k1fx.TransferOutput{
				Amt: amountSpent - service.vm.txFee,
				OutputOwners: secp256k1fx.OutputOwners{
					Locktime:  0,
					Threshold: 1,
					Addrs:     []ids.ShortID{changeAddr},
				},
			},
		})
	}

	// Get all UTXOs/keys for the user
	utxos, kc, err := service.vm.LoadUser(args.Username, args.Password, nil)
	if err != nil {
		return err
	}

	ops, opKeys, err := service.vm.Mint(
		utxos,
		kc,
		map[ids.ID]uint64{
			assetID: uint64(args.Amount),
		},
		to,
	)
	if err != nil {
		return err
	}
	keys = append(keys, opKeys...)

	tx := Tx{UnsignedTx: &OperationTx{
		BaseTx: BaseTx{BaseTx: avax.BaseTx{
			NetworkID:    service.vm.ctx.NetworkID,
			BlockchainID: service.vm.ctx.ChainID,
			Outs:         outs,
			Ins:          ins,
		}},
		Ops: ops,
	}}
	if err := tx.SignSECP256K1Fx(service.vm.codec, keys); err != nil {
		return err
	}

	txID, err := service.vm.IssueTx(tx.Bytes())
	if err != nil {
		return fmt.Errorf("problem issuing transaction: %w", err)
	}

	reply.TxID = txID
	reply.ChangeAddr, err = service.vm.FormatLocalAddress(changeAddr)
	return err
}

// UpdateManagedAssetArgs are the arguments for UpdateManagedAsset
type UpdateManagedAssetArgs struct {
	// User, password, from addrs, change addr
	api.JSONSpendHeader
	// ID/alias of the asset being frozen
	AssetID string `json:"assetID"`
	// True if the asset is to be frozen
	Frozen bool `json:"frozen"`
	// New manager of the asset
	Manager `json:"manager"`
}

// UpdateManagedAsset issues a transaction that updates a managed asset
func (service *Service) UpdateManagedAsset(r *http.Request, args *UpdateManagedAssetArgs, reply *api.JSONTxIDChangeAddr) error {
	service.vm.ctx.Log.Info("AVM: UpdateManagedAsset called with username: %s", args.Username)

	assetID, err := service.vm.lookupAssetID(args.AssetID)
	if err != nil {
		return err
	}

	// Parse the from addresses
	fromAddrs := ids.ShortSet{}
	for _, addrStr := range args.From {
		addr, err := service.vm.ParseLocalAddress(addrStr)
		if err != nil {
			return fmt.Errorf("couldn't parse 'from' address %s: %w", addrStr, err)
		}
		fromAddrs.Add(addr)
	}

	// Get the UTXOs/keys for the from addresses
	feeUTXOs, feeKc, err := service.vm.LoadUser(args.Username, args.Password, fromAddrs)
	if err != nil {
		return err
	}

	// Parse the change address.
	if len(feeKc.Keys) == 0 {
		return errNoKeys
	}
	changeAddr, err := service.vm.selectChangeAddr(feeKc.Keys[0].PublicKey().Address(), args.ChangeAddr)
	if err != nil {
		return err
	}

	amountsSpent, ins, keys, err := service.vm.Spend(
		feeUTXOs,
		feeKc,
		map[ids.ID]uint64{
			service.vm.ctx.AVAXAssetID: service.vm.txFee,
		},
	)
	if err != nil {
		return err
	}

	outs := []*avax.TransferableOutput{}
	if amountSpent := amountsSpent[service.vm.ctx.AVAXAssetID]; amountSpent > service.vm.txFee {
		outs = append(outs, &avax.TransferableOutput{
			Asset: avax.Asset{ID: service.vm.ctx.AVAXAssetID},
			Out: &secp256k1fx.TransferOutput{
				Amt: amountSpent - service.vm.txFee,
				OutputOwners: secp256k1fx.OutputOwners{
					Locktime:  0,
					Threshold: 1,
					Addrs:     []ids.ShortID{changeAddr},
				},
			},
		})
	}

	// Get all UTXOs/keys for the user
	utxos, kc, err := service.vm.LoadUser(args.Username, args.Password, nil)
	if err != nil {
		return err
	}

	manager := &secp256k1fx.OutputOwners{
		Threshold: uint32(args.Manager.Threshold),
		Addrs:     make([]ids.ShortID, 0, len(args.Manager.Addrs)),
	}
	for _, address := range args.Manager.Addrs {
		addr, err := service.vm.ParseLocalAddress(address)
		if err != nil {
			return err
		}
		manager.Addrs = append(manager.Addrs, addr)
	}

	op, opKeys, err := newUpdateManagedAssetStatusOperation(
		args.Frozen,
		manager,
		utxos,
		kc,
		assetID,
		service.vm.Clock().Unix(),
		service.vm.codec,
	)
	if err != nil {
		return err
	}
	keys = append(keys, opKeys)

	tx := Tx{UnsignedTx: &OperationTx{
		BaseTx: BaseTx{BaseTx: avax.BaseTx{
			NetworkID:    service.vm.ctx.NetworkID,
			BlockchainID: service.vm.ctx.ChainID,
			Outs:         outs,
			Ins:          ins,
		}},
		Ops: []*Operation{op},
	}}
	if err := tx.SignSECP256K1Fx(service.vm.codec, keys); err != nil {
		return err
	}

	txID, err := service.vm.IssueTx(tx.Bytes())
	if err != nil {
		return fmt.Errorf("problem issuing transaction: %w", err)
	}

	reply.TxID = txID
	reply.ChangeAddr, err = service.vm.FormatLocalAddress(changeAddr)
	return err
}

// SendNFTArgs are arguments for passing into SendNFT requests
type SendNFTArgs struct {
	api.JSONSpendHeader             // User, password, from addrs, change addr
	AssetID             string      `json:"assetID"`
	GroupID             json.Uint32 `json:"groupID"`
	To                  string      `json:"to"`
}

// SendNFT sends an NFT
func (service *Service) SendNFT(r *http.Request, args *SendNFTArgs, reply *api.JSONTxIDChangeAddr) error {
	service.vm.ctx.Log.Info("AVM: SendNFT called with username: %s", args.Username)

	// Parse the asset ID
	assetID, err := service.vm.lookupAssetID(args.AssetID)
	if err != nil {
		return err
	}

	// Parse the to address
	to, err := service.vm.ParseLocalAddress(args.To)
	if err != nil {
		return fmt.Errorf("problem parsing to address %q: %w", args.To, err)
	}

	// Parse the from addresses
	fromAddrs := ids.ShortSet{}
	for _, addrStr := range args.From {
		addr, err := service.vm.ParseLocalAddress(addrStr)
		if err != nil {
			return fmt.Errorf("couldn't parse 'from' address %s: %w", addrStr, err)
		}
		fromAddrs.Add(addr)
	}

	// Get the UTXOs/keys for the from addresses
	utxos, kc, err := service.vm.LoadUser(args.Username, args.Password, fromAddrs)
	if err != nil {
		return err
	}

	// Parse the change address.
	if len(kc.Keys) == 0 {
		return errNoKeys
	}
	changeAddr, err := service.vm.selectChangeAddr(kc.Keys[0].PublicKey().Address(), args.ChangeAddr)
	if err != nil {
		return err
	}

	amountsSpent, ins, secpKeys, err := service.vm.Spend(
		utxos,
		kc,
		map[ids.ID]uint64{
			service.vm.ctx.AVAXAssetID: service.vm.txFee,
		},
	)
	if err != nil {
		return err
	}

	outs := []*avax.TransferableOutput{}
	if amountSpent := amountsSpent[service.vm.ctx.AVAXAssetID]; amountSpent > service.vm.txFee {
		outs = append(outs, &avax.TransferableOutput{
			Asset: avax.Asset{ID: service.vm.ctx.AVAXAssetID},
			Out: &secp256k1fx.TransferOutput{
				Amt: amountSpent - service.vm.txFee,
				OutputOwners: secp256k1fx.OutputOwners{
					Locktime:  0,
					Threshold: 1,
					Addrs:     []ids.ShortID{changeAddr},
				},
			},
		})
	}

	ops, nftKeys, err := service.vm.SpendNFT(
		utxos,
		kc,
		assetID,
		uint32(args.GroupID),
		to,
	)
	if err != nil {
		return err
	}

	tx := Tx{UnsignedTx: &OperationTx{
		BaseTx: BaseTx{BaseTx: avax.BaseTx{
			NetworkID:    service.vm.ctx.NetworkID,
			BlockchainID: service.vm.ctx.ChainID,
			Outs:         outs,
			Ins:          ins,
		}},
		Ops: ops,
	}}
	if err := tx.SignSECP256K1Fx(service.vm.codec, secpKeys); err != nil {
		return err
	}
	if err := tx.SignNFTFx(service.vm.codec, nftKeys); err != nil {
		return err
	}

	txID, err := service.vm.IssueTx(tx.Bytes())
	if err != nil {
		return fmt.Errorf("problem issuing transaction: %w", err)
	}

	reply.TxID = txID
	reply.ChangeAddr, err = service.vm.FormatLocalAddress(changeAddr)
	return err
}

// MintNFTArgs are arguments for passing into MintNFT requests
type MintNFTArgs struct {
	api.JSONSpendHeader                     // User, password, from addrs, change addr
	AssetID             string              `json:"assetID"`
	Payload             string              `json:"payload"`
	To                  string              `json:"to"`
	Encoding            formatting.Encoding `json:"encoding"`
}

// MintNFT issues a MintNFT transaction and returns the ID of the newly created transaction
func (service *Service) MintNFT(r *http.Request, args *MintNFTArgs, reply *api.JSONTxIDChangeAddr) error {
	service.vm.ctx.Log.Info("AVM: MintNFT called with username: %s", args.Username)

	assetID, err := service.vm.lookupAssetID(args.AssetID)
	if err != nil {
		return err
	}

	to, err := service.vm.ParseLocalAddress(args.To)
	if err != nil {
		return fmt.Errorf("problem parsing to address %q: %w", args.To, err)
	}

	payloadBytes, err := formatting.Decode(args.Encoding, args.Payload)
	if err != nil {
		return fmt.Errorf("problem decoding payload bytes: %w", err)
	}

	// Parse the from addresses
	fromAddrs := ids.ShortSet{}
	for _, addrStr := range args.From {
		addr, err := service.vm.ParseLocalAddress(addrStr)
		if err != nil {
			return fmt.Errorf("couldn't parse 'from' address %s: %w", addrStr, err)
		}
		fromAddrs.Add(addr)
	}

	// Get the UTXOs/keys for the from addresses
	feeUTXOs, feeKc, err := service.vm.LoadUser(args.Username, args.Password, fromAddrs)
	if err != nil {
		return err
	}

	// Parse the change address.
	if len(feeKc.Keys) == 0 {
		return errNoKeys
	}
	changeAddr, err := service.vm.selectChangeAddr(feeKc.Keys[0].PublicKey().Address(), args.ChangeAddr)
	if err != nil {
		return err
	}

	amountsSpent, ins, secpKeys, err := service.vm.Spend(
		feeUTXOs,
		feeKc,
		map[ids.ID]uint64{
			service.vm.ctx.AVAXAssetID: service.vm.txFee,
		},
	)
	if err != nil {
		return err
	}

	outs := []*avax.TransferableOutput{}
	if amountSpent := amountsSpent[service.vm.ctx.AVAXAssetID]; amountSpent > service.vm.txFee {
		outs = append(outs, &avax.TransferableOutput{
			Asset: avax.Asset{ID: service.vm.ctx.AVAXAssetID},
			Out: &secp256k1fx.TransferOutput{
				Amt: amountSpent - service.vm.txFee,
				OutputOwners: secp256k1fx.OutputOwners{
					Locktime:  0,
					Threshold: 1,
					Addrs:     []ids.ShortID{changeAddr},
				},
			},
		})
	}

	// Get all UTXOs/keys
	utxos, kc, err := service.vm.LoadUser(args.Username, args.Password, nil)
	if err != nil {
		return err
	}

	ops, nftKeys, err := service.vm.MintNFT(
		utxos,
		kc,
		assetID,
		payloadBytes,
		to,
	)
	if err != nil {
		return err
	}

	tx := Tx{UnsignedTx: &OperationTx{
		BaseTx: BaseTx{BaseTx: avax.BaseTx{
			NetworkID:    service.vm.ctx.NetworkID,
			BlockchainID: service.vm.ctx.ChainID,
			Outs:         outs,
			Ins:          ins,
		}},
		Ops: ops,
	}}
	if err := tx.SignSECP256K1Fx(service.vm.codec, secpKeys); err != nil {
		return err
	}
	if err := tx.SignNFTFx(service.vm.codec, nftKeys); err != nil {
		return err
	}

	txID, err := service.vm.IssueTx(tx.Bytes())
	if err != nil {
		return fmt.Errorf("problem issuing transaction: %w", err)
	}

	reply.TxID = txID
	reply.ChangeAddr, err = service.vm.FormatLocalAddress(changeAddr)
	return err
}

// ImportArgs are arguments for passing into Import requests
type ImportArgs struct {
	// User that controls To
	api.UserPass

	// Chain the funds are coming from
	SourceChain string `json:"sourceChain"`

	// Address receiving the imported AVAX
	To string `json:"to"`
}

// ImportAVAX is a deprecated name for Import.
func (service *Service) ImportAVAX(_ *http.Request, args *ImportArgs, reply *api.JSONTxID) error {
	return service.Import(nil, args, reply)
}

// Import imports an asset to this chain from the P/C-Chain.
// The AVAX must have already been exported from the P/C-Chain.
// Returns the ID of the newly created atomic transaction
func (service *Service) Import(_ *http.Request, args *ImportArgs, reply *api.JSONTxID) error {
	service.vm.ctx.Log.Info("AVM: Import called with username: %s", args.Username)

	chainID, err := service.vm.ctx.BCLookup.Lookup(args.SourceChain)
	if err != nil {
		return fmt.Errorf("problem parsing chainID %q: %w", args.SourceChain, err)
	}

	to, err := service.vm.ParseLocalAddress(args.To)
	if err != nil {
		return fmt.Errorf("problem parsing to address %q: %w", args.To, err)
	}

	utxos, kc, err := service.vm.LoadUser(args.Username, args.Password, nil)
	if err != nil {
		return err
	}

	atomicUTXOs, _, _, err := service.vm.GetAtomicUTXOs(chainID, kc.Addrs, ids.ShortEmpty, ids.Empty, -1)
	if err != nil {
		return fmt.Errorf("problem retrieving user's atomic UTXOs: %w", err)
	}

	amountsSpent, importInputs, importKeys, err := service.vm.SpendAll(atomicUTXOs, kc)
	if err != nil {
		return err
	}

	ins := []*avax.TransferableInput{}
	keys := [][]*crypto.PrivateKeySECP256K1R{}

	if amountSpent := amountsSpent[service.vm.ctx.AVAXAssetID]; amountSpent < service.vm.txFee {
		var localAmountsSpent map[ids.ID]uint64
		localAmountsSpent, ins, keys, err = service.vm.Spend(
			utxos,
			kc,
			map[ids.ID]uint64{
				service.vm.ctx.AVAXAssetID: service.vm.txFee - amountSpent,
			},
		)
		if err != nil {
			return err
		}
		for asset, amount := range localAmountsSpent {
			newAmount, err := safemath.Add64(amountsSpent[asset], amount)
			if err != nil {
				return fmt.Errorf("problem calculating required spend amount: %w", err)
			}
			amountsSpent[asset] = newAmount
		}
	}

	// Because we ensured that we had enough inputs for the fee, we can
	// safely just remove it without concern for underflow.
	amountsSpent[service.vm.ctx.AVAXAssetID] -= service.vm.txFee

	keys = append(keys, importKeys...)

	outs := []*avax.TransferableOutput{}
	for assetID, amount := range amountsSpent {
		if amount > 0 {
			outs = append(outs, &avax.TransferableOutput{
				Asset: avax.Asset{ID: assetID},
				Out: &secp256k1fx.TransferOutput{
					Amt: amount,
					OutputOwners: secp256k1fx.OutputOwners{
						Locktime:  0,
						Threshold: 1,
						Addrs:     []ids.ShortID{to},
					},
				},
			})
		}
	}
	avax.SortTransferableOutputs(outs, service.vm.codec)

	tx := Tx{UnsignedTx: &ImportTx{
		BaseTx: BaseTx{BaseTx: avax.BaseTx{
			NetworkID:    service.vm.ctx.NetworkID,
			BlockchainID: service.vm.ctx.ChainID,
			Outs:         outs,
			Ins:          ins,
		}},
		SourceChain: chainID,
		ImportedIns: importInputs,
	}}
	if err := tx.SignSECP256K1Fx(service.vm.codec, keys); err != nil {
		return err
	}

	txID, err := service.vm.IssueTx(tx.Bytes())
	if err != nil {
		return fmt.Errorf("problem issuing transaction: %w", err)
	}

	reply.TxID = txID
	return nil
}

// ExportAVAXArgs are arguments for passing into ExportAVA requests
type ExportAVAXArgs struct {
	// User, password, from addrs, change addr
	api.JSONSpendHeader
	// Amount of nAVAX to send
	Amount json.Uint64 `json:"amount"`

	// ID of the address that will receive the AVAX. This address includes the
	// chainID, which is used to determine what the destination chain is.
	To string `json:"to"`
}

// ExportAVAX sends AVAX from this chain to the address specified by [to].
// [to] specifies which chain to export funds to.
// After this tx is accepted, the AVAX must be imported to the P/C chain with an importTx.
// Returns the ID of the newly created atomic transaction
func (service *Service) ExportAVAX(_ *http.Request, args *ExportAVAXArgs, reply *api.JSONTxIDChangeAddr) error {
	return service.Export(nil, &ExportArgs{
		ExportAVAXArgs: *args,
		AssetID:        service.vm.ctx.AVAXAssetID.String(),
	}, reply)
}

// ExportArgs are arguments for passing into ExportAVA requests
type ExportArgs struct {
	ExportAVAXArgs
	AssetID string `json:"assetID"`
}

// Export sends an asset from this chain to the P/C-Chain.
// After this tx is accepted, the AVAX must be imported to the P/C-chain with an importTx.
// Returns the ID of the newly created atomic transaction
func (service *Service) Export(_ *http.Request, args *ExportArgs, reply *api.JSONTxIDChangeAddr) error {
	service.vm.ctx.Log.Info("AVM: Export called with username: %s", args.Username)

	// Parse the asset ID
	assetID, err := service.vm.lookupAssetID(args.AssetID)
	if err != nil {
		return err
	}

	chainID, to, err := service.vm.ParseAddress(args.To)
	if err != nil {
		return err
	}

	if args.Amount == 0 {
		return errInvalidAmount
	}

	// Parse the from addresses
	fromAddrs := ids.ShortSet{}
	for _, addrStr := range args.From {
		addr, err := service.vm.ParseLocalAddress(addrStr)
		if err != nil {
			return fmt.Errorf("couldn't parse 'from' address %s: %w", addrStr, err)
		}
		fromAddrs.Add(addr)
	}

	// Get the UTXOs/keys for the from addresses
	utxos, kc, err := service.vm.LoadUser(args.Username, args.Password, fromAddrs)
	if err != nil {
		return err
	}

	// Parse the change address.
	if len(kc.Keys) == 0 {
		return errNoKeys
	}
	changeAddr, err := service.vm.selectChangeAddr(kc.Keys[0].PublicKey().Address(), args.ChangeAddr)
	if err != nil {
		return err
	}

	amounts := map[ids.ID]uint64{}
	if assetID == service.vm.ctx.AVAXAssetID {
		amountWithFee, err := safemath.Add64(uint64(args.Amount), service.vm.txFee)
		if err != nil {
			return fmt.Errorf("problem calculating required spend amount: %w", err)
		}
		amounts[service.vm.ctx.AVAXAssetID] = amountWithFee
	} else {
		amounts[service.vm.ctx.AVAXAssetID] = service.vm.txFee
		amounts[assetID] = uint64(args.Amount)
	}

	amountsSpent, ins, keys, err := service.vm.Spend(utxos, kc, amounts)
	if err != nil {
		return err
	}

	exportOuts := []*avax.TransferableOutput{{
		Asset: avax.Asset{ID: assetID},
		Out: &secp256k1fx.TransferOutput{
			Amt: uint64(args.Amount),
			OutputOwners: secp256k1fx.OutputOwners{
				Locktime:  0,
				Threshold: 1,
				Addrs:     []ids.ShortID{to},
			},
		},
	}}

	outs := []*avax.TransferableOutput{}
	for assetID, amountSpent := range amountsSpent {
		amountToSend := amounts[assetID]
		if amountSpent > amountToSend {
			outs = append(outs, &avax.TransferableOutput{
				Asset: avax.Asset{ID: assetID},
				Out: &secp256k1fx.TransferOutput{
					Amt: amountSpent - amountToSend,
					OutputOwners: secp256k1fx.OutputOwners{
						Locktime:  0,
						Threshold: 1,
						Addrs:     []ids.ShortID{changeAddr},
					},
				},
			})
		}
	}
	avax.SortTransferableOutputs(outs, service.vm.codec)

	tx := Tx{UnsignedTx: &ExportTx{
		BaseTx: BaseTx{BaseTx: avax.BaseTx{
			NetworkID:    service.vm.ctx.NetworkID,
			BlockchainID: service.vm.ctx.ChainID,
			Outs:         outs,
			Ins:          ins,
		}},
		DestinationChain: chainID,
		ExportedOuts:     exportOuts,
	}}
	if err := tx.SignSECP256K1Fx(service.vm.codec, keys); err != nil {
		return err
	}

	txID, err := service.vm.IssueTx(tx.Bytes())
	if err != nil {
		return fmt.Errorf("problem issuing transaction: %w", err)
	}

	reply.TxID = txID
	reply.ChangeAddr, err = service.vm.FormatLocalAddress(changeAddr)
	return err
}<|MERGE_RESOLUTION|>--- conflicted
+++ resolved
@@ -538,7 +538,6 @@
 	return err
 }
 
-<<<<<<< HEAD
 // Manager ...
 type Manager struct {
 	Threshold json.Uint32 `json:"threshold"`
@@ -554,6 +553,7 @@
 	Manager             Manager `json:"manager"`
 }
 
+// TODO: Share logic here with CreateAsset
 // CreateManagedAsset returns ID of the newly created managed asset
 func (service *Service) CreateManagedAsset(r *http.Request, args *CreateManagedAssetArgs, reply *AssetIDChangeAddr) error {
 	service.vm.ctx.Log.Info("AVM: CreateManagedAsset called with name: %s symbol: %s",
@@ -674,7 +674,9 @@
 	reply.AssetID = assetID
 	reply.ChangeAddr, err = service.vm.FormatLocalAddress(changeAddr)
 	return err
-=======
+
+}
+
 // CreateFixedCapAsset returns ID of the newly created asset
 func (service *Service) CreateFixedCapAsset(r *http.Request, args *CreateAssetArgs, reply *AssetIDChangeAddr) error {
 	service.vm.ctx.Log.Info("AVM: CreateFixedCapAsset called with name: %s symbol: %s number of holders: %d",
@@ -695,7 +697,6 @@
 	)
 
 	return service.CreateAsset(nil, args, reply)
->>>>>>> fcd5b3e1
 }
 
 // CreateNFTAssetArgs are arguments for passing into CreateNFTAsset requests
