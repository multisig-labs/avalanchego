--- conflicted
+++ resolved
@@ -418,11 +418,7 @@
 			},
 		},
 	}
-<<<<<<< HEAD
-	tx := &Tx{UnsignedTx: unsignedTx}
-=======
 	tx := &Tx{Unsigned: unsignedTx}
->>>>>>> 646886bf
 	for _, key := range keys[:3] {
 		addr := key.PublicKey().Address()
 
