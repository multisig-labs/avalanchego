--- conflicted
+++ resolved
@@ -1930,11 +1930,7 @@
 	preferredID := prefBlk.ID()
 	onAccept, ok := service.vm.stateVersions.GetState(preferredID)
 	if !ok {
-<<<<<<< HEAD
-		return fmt.Errorf("could not retrieve state for block %s, which should be a decision block", preferredID)
-=======
-		return fmt.Errorf("could not retrieve state for block %s", service.vm.preferred)
->>>>>>> cd4ac30a
+		return fmt.Errorf("could not retrieve state for block %s", preferredID)
 	}
 
 	_, _, err = onAccept.GetTx(args.TxID)
