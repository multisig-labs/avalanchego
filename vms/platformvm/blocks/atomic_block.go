// Copyright (C) 2019-2021, Ava Labs, Inc. All rights reserved.
// See the file LICENSE for licensing terms.

package blocks

import (
	"fmt"

	"github.com/ava-labs/avalanchego/ids"
	"github.com/ava-labs/avalanchego/vms/platformvm/txs"
)

var _ Block = &ApricotAtomicBlock{}

// ApricotAtomicBlock being accepted results in the atomic transaction contained in the
// block to be accepted and committed to the chain.
<<<<<<< HEAD
type ApricotAtomicBlock struct {
	ApricotCommonBlock `serialize:"true"`
=======
type AtomicBlock struct {
	CommonBlock `serialize:"true"`
	Tx          *txs.Tx `serialize:"true" json:"tx"`
}

func (ab *AtomicBlock) initialize(bytes []byte) error {
	ab.CommonBlock.initialize(bytes)
	if err := ab.Tx.Sign(txs.Codec, nil); err != nil {
		return fmt.Errorf("failed to initialize tx: %w", err)
	}
	return nil
}
>>>>>>> 448eb52f

	Tx *txs.Tx `serialize:"true" json:"tx"`
}

// NewApricotAtomicBlock assumes [tx] is initialized
func NewApricotAtomicBlock(
	parentID ids.ID,
	height uint64,
	tx *txs.Tx,
) (*ApricotAtomicBlock, error) {
	res := &ApricotAtomicBlock{
		ApricotCommonBlock: ApricotCommonBlock{
			PrntID: parentID,
			Hght:   height,
		},
		Tx: tx,
	}

	return res, initialize(Block(res))
}

func (b *ApricotAtomicBlock) initialize(bytes []byte) error {
	if err := b.ApricotCommonBlock.initialize(bytes); err != nil {
		return fmt.Errorf("failed to initialize: %w", err)
	}
	return b.Tx.Sign(txs.Codec, nil)
}

func (b *ApricotAtomicBlock) Txs() []*txs.Tx { return []*txs.Tx{b.Tx} }

func (b *ApricotAtomicBlock) Visit(v Visitor) error {
	return v.ApricotAtomicBlock(b)
}<|MERGE_RESOLUTION|>--- conflicted
+++ resolved
@@ -14,23 +14,8 @@
 
 // ApricotAtomicBlock being accepted results in the atomic transaction contained in the
 // block to be accepted and committed to the chain.
-<<<<<<< HEAD
 type ApricotAtomicBlock struct {
 	ApricotCommonBlock `serialize:"true"`
-=======
-type AtomicBlock struct {
-	CommonBlock `serialize:"true"`
-	Tx          *txs.Tx `serialize:"true" json:"tx"`
-}
-
-func (ab *AtomicBlock) initialize(bytes []byte) error {
-	ab.CommonBlock.initialize(bytes)
-	if err := ab.Tx.Sign(txs.Codec, nil); err != nil {
-		return fmt.Errorf("failed to initialize tx: %w", err)
-	}
-	return nil
-}
->>>>>>> 448eb52f
 
 	Tx *txs.Tx `serialize:"true" json:"tx"`
 }
@@ -53,10 +38,11 @@
 }
 
 func (b *ApricotAtomicBlock) initialize(bytes []byte) error {
-	if err := b.ApricotCommonBlock.initialize(bytes); err != nil {
-		return fmt.Errorf("failed to initialize: %w", err)
+	b.ApricotCommonBlock.initialize(bytes)
+	if err := b.Tx.Sign(txs.Codec, nil); err != nil {
+		return fmt.Errorf("failed to initialize tx: %w", err)
 	}
-	return b.Tx.Sign(txs.Codec, nil)
+	return nil
 }
 
 func (b *ApricotAtomicBlock) Txs() []*txs.Tx { return []*txs.Tx{b.Tx} }
