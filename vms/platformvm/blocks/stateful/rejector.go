// Copyright (C) 2019-2022, Ava Labs, Inc. All rights reserved.
// See the file LICENSE for licensing terms.

package stateful

import (
	"github.com/ava-labs/avalanchego/snow/choices"
	"github.com/ava-labs/avalanchego/vms/platformvm/blocks/stateless"
)

var _ stateless.Visitor = &rejector{}

// rejector handles the logic for rejecting a block.
type rejector struct {
	*backend
}

func (r *rejector) VisitProposalBlock(b *stateless.ProposalBlock) error {
	blkID := b.ID()
	defer r.free(blkID)

	r.ctx.Log.Verbo(
		"rejecting Proposal Block %s at height %d with parent %s",
		blkID,
		b.Height(),
		b.Parent(),
	)

	if err := r.Mempool.Add(b.Tx); err != nil {
		r.ctx.Log.Verbo(
			"failed to reissue tx %q due to: %s",
			b.Tx.ID(),
			err,
		)
	}

<<<<<<< HEAD
	defer r.free(blkID)
=======
>>>>>>> d2280e66
	r.state.AddStatelessBlock(b, choices.Rejected)
	return r.state.Commit()
}

func (r *rejector) VisitAtomicBlock(b *stateless.AtomicBlock) error {
	blkID := b.ID()
	defer r.free(blkID)

	r.ctx.Log.Verbo(
		"rejecting Atomic Block %s at height %d with parent %s",
		blkID,
		b.Height(),
		b.Parent(),
	)

	if err := r.Mempool.Add(b.Tx); err != nil {
		r.ctx.Log.Debug(
			"failed to reissue tx %q due to: %s",
			b.Tx.ID(),
			err,
		)
	}

<<<<<<< HEAD
	defer r.free(blkID)
=======
>>>>>>> d2280e66
	r.state.AddStatelessBlock(b, choices.Rejected)
	return r.state.Commit()
}

func (r *rejector) VisitStandardBlock(b *stateless.StandardBlock) error {
	blkID := b.ID()
	defer r.free(blkID)

	r.ctx.Log.Verbo(
		"rejecting Standard Block %s at height %d with parent %s",
		blkID,
		b.Height(),
		b.Parent(),
	)

	for _, tx := range b.Txs {
		if err := r.Mempool.Add(tx); err != nil {
			r.ctx.Log.Debug(
				"failed to reissue tx %q due to: %s",
				tx.ID(),
				err,
			)
		}
	}

<<<<<<< HEAD
	defer r.free(blkID)
=======
>>>>>>> d2280e66
	r.state.AddStatelessBlock(b, choices.Rejected)
	return r.state.Commit()
}

func (r *rejector) VisitCommitBlock(b *stateless.CommitBlock) error {
	blkID := b.ID()
	defer func() {
		r.free(blkID)
		// Note that it's OK to free the parent here.
		// We're accepting a Commit block, so its sibling, an Abort block,
		// must be accepted. (This is the only reason we'd reject this block.)
		// So it's OK to remove the parent's state from [r.blkIDToState] --
		// this block's sibling doesn't need it anymore.
		r.free(b.Parent())
	}()

	r.ctx.Log.Verbo(
		"rejecting Commit Block %s at height %d with parent %s",
		blkID,
		b.Height(),
		b.Parent(),
	)

<<<<<<< HEAD
	defer func() {
		r.free(blkID)
		r.free(b.Parent())
	}()
=======
>>>>>>> d2280e66
	r.state.AddStatelessBlock(b, choices.Rejected)
	return r.state.Commit()
}

func (r *rejector) VisitAbortBlock(b *stateless.AbortBlock) error {
	blkID := b.ID()
	defer func() {
		r.free(blkID)
		// Note that it's OK to free the parent here.
		// We're accepting an Abort block, so its sibling, a Commit block,
		// must be accepted. (This is the only reason we'd reject this block.)
		// So it's OK to remove the parent's state from [r.blkIDToState] --
		// this block's sibling doesn't need it anymore.
		r.free(b.Parent())
	}()

	r.ctx.Log.Verbo(
		"rejecting Abort Block %s at height %d with parent %s",
		blkID,
		b.Height(),
		b.Parent(),
	)

<<<<<<< HEAD
	defer func() {
		r.free(blkID)
		r.free(b.Parent())
	}()
=======
>>>>>>> d2280e66
	r.state.AddStatelessBlock(b, choices.Rejected)
	return r.state.Commit()
}<|MERGE_RESOLUTION|>--- conflicted
+++ resolved
@@ -34,10 +34,6 @@
 		)
 	}
 
-<<<<<<< HEAD
-	defer r.free(blkID)
-=======
->>>>>>> d2280e66
 	r.state.AddStatelessBlock(b, choices.Rejected)
 	return r.state.Commit()
 }
@@ -61,10 +57,6 @@
 		)
 	}
 
-<<<<<<< HEAD
-	defer r.free(blkID)
-=======
->>>>>>> d2280e66
 	r.state.AddStatelessBlock(b, choices.Rejected)
 	return r.state.Commit()
 }
@@ -90,10 +82,6 @@
 		}
 	}
 
-<<<<<<< HEAD
-	defer r.free(blkID)
-=======
->>>>>>> d2280e66
 	r.state.AddStatelessBlock(b, choices.Rejected)
 	return r.state.Commit()
 }
@@ -117,13 +105,6 @@
 		b.Parent(),
 	)
 
-<<<<<<< HEAD
-	defer func() {
-		r.free(blkID)
-		r.free(b.Parent())
-	}()
-=======
->>>>>>> d2280e66
 	r.state.AddStatelessBlock(b, choices.Rejected)
 	return r.state.Commit()
 }
@@ -147,13 +128,6 @@
 		b.Parent(),
 	)
 
-<<<<<<< HEAD
-	defer func() {
-		r.free(blkID)
-		r.free(b.Parent())
-	}()
-=======
->>>>>>> d2280e66
 	r.state.AddStatelessBlock(b, choices.Rejected)
 	return r.state.Commit()
 }