// Copyright (C) 2019-2021, Ava Labs, Inc. All rights reserved.
// See the file LICENSE for licensing terms.

package stateless

import (
	"fmt"

	"github.com/ava-labs/avalanchego/ids"
	"github.com/ava-labs/avalanchego/vms/platformvm/txs"
)

var (
	_ ProposalBlockIntf = &ApricotProposalBlock{}
	_ ProposalBlockIntf = &BlueberryProposalBlock{}
)

type ProposalBlockIntf interface {
	CommonBlockIntf

	// ProposalTx returns list of transactions
	// contained in the block
	ProposalTx() *txs.Tx
}

func NewProposalBlock(
	version uint16,
	timestamp uint64,
	parentID ids.ID,
	height uint64,
	tx *txs.Tx,
) (ProposalBlockIntf, error) {
	// make sure txs to be included in the block
	// are duly initialized
	if err := tx.Sign(txs.Codec, nil); err != nil {
		return nil, fmt.Errorf("failed to sign block: %w", err)
	}

	switch version {
	case ApricotVersion:
		res := &ApricotProposalBlock{
			CommonBlock: CommonBlock{
				PrntID:       parentID,
				Hght:         height,
				BlkTimestamp: timestamp,
			},
			Tx: tx,
		}

		// We serialize this block as a Block so that it can be deserialized into a
		// Block
		blk := CommonBlockIntf(res)
		bytes, err := Codec.Marshal(version, &blk)
		if err != nil {
			return nil, fmt.Errorf("couldn't marshal abort block: %w", err)
		}
		return res, res.Initialize(version, bytes)

	case BlueberryVersion:
		res := &BlueberryProposalBlock{
			CommonBlock: CommonBlock{
				PrntID:       parentID,
				Hght:         height,
				BlkTimestamp: timestamp,
			},
			TxBytes: tx.Bytes(),
			Tx:      tx,
		}

		// We serialize this block as a Block so that it can be deserialized into a
		// Block
		blk := CommonBlockIntf(res)
		bytes, err := Codec.Marshal(version, &blk)
		if err != nil {
			return nil, fmt.Errorf("couldn't marshal abort block: %w", err)
		}
		return res, res.Initialize(version, bytes)

	default:
		return nil, fmt.Errorf("unsopported block version %d", version)
	}
}

// As is, this is duplication of atomic block. But let's tolerate some code duplication for now
type ApricotProposalBlock struct {
	CommonBlock `serialize:"true"`

	Tx *txs.Tx `serialize:"true" json:"tx"`
}

func (pb *ApricotProposalBlock) Initialize(version uint16, bytes []byte) error {
	if err := pb.CommonBlock.Initialize(version, bytes); err != nil {
		return err
	}

	unsignedBytes, err := txs.Codec.Marshal(txs.Version, &pb.Tx.Unsigned)
	if err != nil {
		return fmt.Errorf("failed to marshal unsigned tx: %w", err)
	}
	signedBytes, err := txs.Codec.Marshal(txs.Version, &pb.Tx)
	if err != nil {
		return fmt.Errorf("failed to marshal tx: %w", err)
	}
	pb.Tx.Initialize(unsignedBytes, signedBytes)
	return nil
}

func (pb *ApricotProposalBlock) ProposalTx() *txs.Tx { return pb.Tx }

type BlueberryProposalBlock struct {
	CommonBlock `serialize:"true"`

	TxBytes []byte `serialize:"false" blueberry:"true" json:"txs"`

	Tx *txs.Tx
}

<<<<<<< HEAD
func (ppb *BlueberryProposalBlock) Initialize(version uint16, bytes []byte) error {
	if err := ppb.CommonBlock.Initialize(version, bytes); err != nil {
		return fmt.Errorf("failed to initialize: %w", err)
=======
func (pb *ProposalBlock) Visit(v Visitor) error {
	return v.VisitProposalBlock(pb)
}

func NewProposalBlock(
	parentID ids.ID,
	height uint64,
	tx *txs.Tx,
) (*ProposalBlock, error) {
	res := &ProposalBlock{
		CommonBlock: CommonBlock{
			PrntID: parentID,
			Hght:   height,
		},
		Tx: tx,
>>>>>>> baacf706
	}

	var tx *txs.Tx
	_, err := txs.Codec.Unmarshal(ppb.TxBytes, &tx)
	if err != nil {
		return fmt.Errorf("failed unmarshalling tx in post fork block: %w", err)
	}
	ppb.Tx = tx
	if err := ppb.Tx.Sign(txs.Codec, nil); err != nil {
		return fmt.Errorf("failed to sign block: %w", err)
	}

	return nil
}

func (ppb *BlueberryProposalBlock) ProposalTx() *txs.Tx { return ppb.Tx }<|MERGE_RESOLUTION|>--- conflicted
+++ resolved
@@ -11,17 +11,9 @@
 )
 
 var (
-	_ ProposalBlockIntf = &ApricotProposalBlock{}
-	_ ProposalBlockIntf = &BlueberryProposalBlock{}
+	_ Block = &ApricotProposalBlock{}
+	_ Block = &BlueberryProposalBlock{}
 )
-
-type ProposalBlockIntf interface {
-	CommonBlockIntf
-
-	// ProposalTx returns list of transactions
-	// contained in the block
-	ProposalTx() *txs.Tx
-}
 
 func NewProposalBlock(
 	version uint16,
@@ -29,7 +21,7 @@
 	parentID ids.ID,
 	height uint64,
 	tx *txs.Tx,
-) (ProposalBlockIntf, error) {
+) (Block, error) {
 	// make sure txs to be included in the block
 	// are duly initialized
 	if err := tx.Sign(txs.Codec, nil); err != nil {
@@ -49,7 +41,7 @@
 
 		// We serialize this block as a Block so that it can be deserialized into a
 		// Block
-		blk := CommonBlockIntf(res)
+		blk := Block(res)
 		bytes, err := Codec.Marshal(version, &blk)
 		if err != nil {
 			return nil, fmt.Errorf("couldn't marshal abort block: %w", err)
@@ -69,7 +61,7 @@
 
 		// We serialize this block as a Block so that it can be deserialized into a
 		// Block
-		blk := CommonBlockIntf(res)
+		blk := Block(res)
 		bytes, err := Codec.Marshal(version, &blk)
 		if err != nil {
 			return nil, fmt.Errorf("couldn't marshal abort block: %w", err)
@@ -88,24 +80,28 @@
 	Tx *txs.Tx `serialize:"true" json:"tx"`
 }
 
-func (pb *ApricotProposalBlock) Initialize(version uint16, bytes []byte) error {
-	if err := pb.CommonBlock.Initialize(version, bytes); err != nil {
+func (apb *ApricotProposalBlock) Initialize(version uint16, bytes []byte) error {
+	if err := apb.CommonBlock.Initialize(version, bytes); err != nil {
 		return err
 	}
 
-	unsignedBytes, err := txs.Codec.Marshal(txs.Version, &pb.Tx.Unsigned)
+	unsignedBytes, err := txs.Codec.Marshal(txs.Version, &apb.Tx.Unsigned)
 	if err != nil {
 		return fmt.Errorf("failed to marshal unsigned tx: %w", err)
 	}
-	signedBytes, err := txs.Codec.Marshal(txs.Version, &pb.Tx)
+	signedBytes, err := txs.Codec.Marshal(txs.Version, &apb.Tx)
 	if err != nil {
 		return fmt.Errorf("failed to marshal tx: %w", err)
 	}
-	pb.Tx.Initialize(unsignedBytes, signedBytes)
+	apb.Tx.Initialize(unsignedBytes, signedBytes)
 	return nil
 }
 
-func (pb *ApricotProposalBlock) ProposalTx() *txs.Tx { return pb.Tx }
+func (apb *ApricotProposalBlock) BlockTxs() []*txs.Tx { return []*txs.Tx{apb.Tx} }
+
+func (apb *ApricotProposalBlock) Visit(v Visitor) error {
+	return v.VisitApricotProposalBlock(apb)
+}
 
 type BlueberryProposalBlock struct {
 	CommonBlock `serialize:"true"`
@@ -115,40 +111,26 @@
 	Tx *txs.Tx
 }
 
-<<<<<<< HEAD
-func (ppb *BlueberryProposalBlock) Initialize(version uint16, bytes []byte) error {
-	if err := ppb.CommonBlock.Initialize(version, bytes); err != nil {
+func (bpb *BlueberryProposalBlock) Initialize(version uint16, bytes []byte) error {
+	if err := bpb.CommonBlock.Initialize(version, bytes); err != nil {
 		return fmt.Errorf("failed to initialize: %w", err)
-=======
-func (pb *ProposalBlock) Visit(v Visitor) error {
-	return v.VisitProposalBlock(pb)
-}
-
-func NewProposalBlock(
-	parentID ids.ID,
-	height uint64,
-	tx *txs.Tx,
-) (*ProposalBlock, error) {
-	res := &ProposalBlock{
-		CommonBlock: CommonBlock{
-			PrntID: parentID,
-			Hght:   height,
-		},
-		Tx: tx,
->>>>>>> baacf706
 	}
 
 	var tx *txs.Tx
-	_, err := txs.Codec.Unmarshal(ppb.TxBytes, &tx)
+	_, err := txs.Codec.Unmarshal(bpb.TxBytes, &tx)
 	if err != nil {
 		return fmt.Errorf("failed unmarshalling tx in post fork block: %w", err)
 	}
-	ppb.Tx = tx
-	if err := ppb.Tx.Sign(txs.Codec, nil); err != nil {
+	bpb.Tx = tx
+	if err := bpb.Tx.Sign(txs.Codec, nil); err != nil {
 		return fmt.Errorf("failed to sign block: %w", err)
 	}
 
 	return nil
 }
 
-func (ppb *BlueberryProposalBlock) ProposalTx() *txs.Tx { return ppb.Tx }+func (bpb *BlueberryProposalBlock) BlockTxs() []*txs.Tx { return []*txs.Tx{bpb.Tx} }
+
+func (bpb *BlueberryProposalBlock) Visit(v Visitor) error {
+	return v.VisitBlueberryProposalBlock(bpb)
+}