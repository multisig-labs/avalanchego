--- conflicted
+++ resolved
@@ -36,11 +36,7 @@
     uint32 appSenderServer = 16;
 }
 
-<<<<<<< HEAD
-message StateRequest {
-=======
 message SetStateRequest {
->>>>>>> 88835a60
     uint32 state = 1;
 }
 
@@ -214,11 +210,7 @@
 
 service VM {
     rpc Initialize(InitializeRequest) returns (InitializeResponse);
-<<<<<<< HEAD
-    rpc SetState(StateRequest) returns (google.protobuf.Empty);   
-=======
     rpc SetState(SetStateRequest) returns (google.protobuf.Empty);   
->>>>>>> 88835a60
     rpc Shutdown(google.protobuf.Empty) returns (google.protobuf.Empty);
     rpc CreateHandlers(google.protobuf.Empty) returns (CreateHandlersResponse);
     rpc CreateStaticHandlers(google.protobuf.Empty) returns (CreateStaticHandlersResponse);
