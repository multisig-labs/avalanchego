package proposervm

// VM is a decorator for a snowman.ChainVM struct, created to handle block headers introduced with snowman++

// Contract
// * CoreVM MUST build blocks on top of currently preferred block, otherwise Verify() will fail
// * After initialization. full ProposerBlocks (proHeader + core block) are stored in proposervm.VM's db
// on Build/ParseBlock calls, AFTER calls to core vm's Build/ParseBlock, which we ASSUME
//  would store core block on core VM's db.
// * ProposerVM do not track ProposerBlock state; instead state related calls (Accept/Reject/Status) are
// forwarded to the core VM. Since block registration HAPPENS BEFORE block status settings,
// proposerVM is guaranteed not to lose the last accepted block
// * ProposerVM can handle both ProposerVM blocks AND generic snowman.Block not wrapped with a ProposerBlocHeader
// This allows all snowman-like VM freedom to select a time after which introduce the congestion control mechanism
// implemented via the proposer block header

import (
	"crypto"
	"crypto/tls"
	"crypto/x509"
	"time"

	"github.com/ava-labs/avalanchego/database/manager"
	"github.com/ava-labs/avalanchego/ids"
	"github.com/ava-labs/avalanchego/snow"
	"github.com/ava-labs/avalanchego/snow/choices"
	"github.com/ava-labs/avalanchego/snow/consensus/snowman"
	"github.com/ava-labs/avalanchego/snow/engine/common"
	"github.com/ava-labs/avalanchego/snow/engine/snowman/block"
<<<<<<< HEAD
	"github.com/ava-labs/avalanchego/snow/validators"

	statelessblock "github.com/ava-labs/avalanchego/vms/proposervm/block"
=======
>>>>>>> 22658a06
)

var (
	genesisParentID  = ids.Empty
	NoProposerBlocks = time.Unix(1<<63-62135596801, 999999999)
)

// clock interface and implementation, to ease up UTs
type clock interface {
	now() time.Time
}

type clockImpl struct{}

func (c clockImpl) now() time.Time {
	return time.Now()
}

type proBlkTreeNode struct {
	proChildren   []*ProposerBlock
	verifiedCores map[ids.ID]struct{} // set of already verified core IDs
}

type VM struct {
	block.ChainVM
	state *innerState
	windower
	clock
	stakingCert     tls.Certificate
	fromCoreVM      chan common.Message
	toEngine        chan<- common.Message
	proBlkStartTime time.Time
	proBlkTree      map[ids.ID](proBlkTreeNode)
}

func NewProVM(vm block.ChainVM, proBlkStart time.Time) *VM {
	res := VM{
		ChainVM:         vm,
		clock:           clockImpl{},
		fromCoreVM:      nil,
		toEngine:        nil,
		proBlkStartTime: proBlkStart,
		proBlkTree:      nil,
	}
	res.state = newState(&res)
	return &res
}

func (vm *VM) handleBlockTiming() {
	msg := <-vm.fromCoreVM
	vm.toEngine <- msg
}

// common.VM interface implementation
func (vm *VM) Initialize(
	ctx *snow.Context,
	dbManager manager.Manager,
	genesisBytes []byte,
	upgradeBytes []byte,
	configBytes []byte,
	toEngine chan<- common.Message,
	fxs []*common.Fx,
) error {
	vm.state.init(dbManager.Current().Database)

	vm.stakingCert = ctx.StakingCert
	if err := vm.windower.initialize(vm, ctx); err != nil {
		return err
	}

	// TODO: comparison should be with genesis timestamp, not with Now()
	if vm.now().After(vm.proBlkStartTime) {
		// proposerVM intercepts VM events for blocks and times event relay to consensus
		vm.toEngine = toEngine
		vm.fromCoreVM = make(chan common.Message, len(toEngine))

		// Assuming genesisBytes has not proposerBlockHeader
		if err := vm.ChainVM.Initialize(ctx, dbManager, genesisBytes, upgradeBytes,
			configBytes, vm.fromCoreVM, fxs); err != nil {
			return err
		}

		_, err := vm.state.getProGenesisBlk()
		switch err {
		case ErrGenesisNotFound:
			// rebuild genesis and store it
			coreGenID, err := vm.ChainVM.LastAccepted()
			if err != nil {
				return err
			}
			coreGenBlk, err := vm.ChainVM.GetBlock(coreGenID)
			if err != nil {
				return err
			}
			proGenHdr := NewProHeader(genesisParentID, coreGenBlk.Timestamp().Unix(), 0, x509.Certificate{})
			proGenBlk, _ := NewProBlock(vm, proGenHdr, coreGenBlk, choices.Accepted, nil, false) // not signing block, cannot err
			// Skipping verification for genesis block.
			if err := vm.state.storeProGenID(proGenBlk.ID()); err != nil {
				return err
			}
			if err := vm.state.storePreference(proGenBlk.ID()); err != nil {
				return err
			}
			if err := vm.state.storeLastAcceptedID(proGenBlk.ID()); err != nil {
				return err
			}
			if err := vm.state.storeProBlk(&proGenBlk); err != nil {
				return err
			}

			vm.proBlkTree = make(map[ids.ID]proBlkTreeNode)
			vm.proBlkTree[proGenBlk.ID()] = proBlkTreeNode{
				proChildren:   make([]*ProposerBlock, 0),
				verifiedCores: make(map[ids.ID]struct{}),
			}
		case nil: // TODO: do checks on Preference and LastAcceptedID or just keep going?
		default:
			return err
		}

		go vm.handleBlockTiming()
	} else if err := vm.ChainVM.Initialize(ctx, dbManager, genesisBytes, upgradeBytes,
		configBytes, toEngine, fxs); err != nil {
		return err
	}

	return nil
}

// block.ChainVM interface implementation
func (vm *VM) BuildBlock() (snowman.Block, error) {
	sb, err := vm.ChainVM.BuildBlock()
	if err != nil {
		return nil, err
	}

	// TODO: comparison should be with genesis timestamp, not with Now()
	if !vm.now().After(vm.proBlkStartTime) {
		return sb, nil
	}

	proParentID, err := vm.state.getPreferredID()
	if err != nil {
		return nil, err
	}

	h, err := vm.pChainHeight()
	if err != nil {
		return nil, err
	}

	slb, err := statelessblock.Build(
		proParentID,
		sb.Timestamp(),
		h,
		vm.stakingCert.Leaf,
		sb.Bytes(),
		vm.stakingCert.PrivateKey.(crypto.Signer),
	)
	if err != nil {
		return nil, err
	}

	proBlk := ProposerBlock{
		Block:   slb,
		vm:      vm,
		coreBlk: sb,
		status:  choices.Processing,
	}

	if err := proBlk.Verify(); err != nil {
		return nil, err
	}

	if err := vm.state.storeProBlk(&proBlk); err != nil {
		return nil, err
	}

	return &proBlk, nil
}

func (vm *VM) ParseBlock(b []byte) (snowman.Block, error) {
	block, err := vm.parseProposerBlock(b)
	if err == nil {
		return &block, nil
	}
	return vm.ChainVM.ParseBlock(b)
}

func (vm *VM) parseProposerBlock(b []byte) (ProposerBlock, error) {
	slb, err := statelessblock.Parse(b)
	if err != nil {
		return ProposerBlock{}, err
	}

	coreBlk, err := vm.ChainVM.ParseBlock(slb.Block())
	if err != nil {
		return ProposerBlock{}, err
	}

	block := ProposerBlock{
		Block:   slb,
		vm:      vm,
		coreBlk: coreBlk,
		status:  choices.Processing,
	}

	if err := vm.state.storeProBlk(&block); err != nil {
		return ProposerBlock{}, err
	}

	return block, nil
}

func (vm *VM) GetBlock(id ids.ID) (snowman.Block, error) {
	if res, err := vm.state.getProBlock(id); err == nil {
		return res, nil
	}

	// check whether block is core one, with no proposerBlockHeader
	if coreBlk, err := vm.ChainVM.GetBlock(id); err == nil {
		return coreBlk, nil
	}

	return nil, ErrProBlkNotFound
}

func (vm *VM) SetPreference(id ids.ID) error {
	currPrefID, err := vm.state.getPreferredID()
	switch err {
	case nil:
		proBlk, err := vm.state.getProBlock(id)
		if err != nil {
			return err
		}
		if err := vm.state.storePreference(id); err != nil {
			return err
		}
		if err := vm.ChainVM.SetPreference(proBlk.coreBlk.ID()); err != nil {
			// attempt restoring previous proposer block reference and return error
			if err := vm.state.storePreference(currPrefID); err != nil {
				// TODO log
				return err
			}
			return err
		}
		return nil
	case ErrPreferredIDNotFound: // pre snowman++ case
		return vm.ChainVM.SetPreference(id)
	default:
		return err
	}
}

func (vm *VM) LastAccepted() (ids.ID, error) {
	res, err := vm.state.getLastAcceptedID()
	switch err {
	case nil:
		return res, nil
	case ErrLastAcceptedIDNotFound: // pre snowman++ case
		return vm.ChainVM.LastAccepted()
	default:
		return res, err
	}
}

<<<<<<< HEAD
func (vm *VM) handleConflicts(pb *ProposerBlock) error {
	parentID := pb.ParentID()
	siblings, found := vm.siblings[parentID]
=======
func (vm *VM) propagateStatusFrom(pb *ProposerBlock) error {
	prntID := pb.header.prntID
	node, found := vm.proBlkTree[prntID]
>>>>>>> 22658a06
	if !found {
		return ErrFailedHandlingConflicts
	}

	lastAcceptedID, err := vm.state.getLastAcceptedID()
	if err != nil {
		return ErrFailedHandlingConflicts
	}

<<<<<<< HEAD
	delete(vm.siblings, parentID)
	if _, found := vm.siblings[pb.ID()]; !found {
		vm.siblings[pb.ID()] = make([]*ProposerBlock, 0)
=======
	lastAcceptedBlk, err := vm.state.getProBlock(lastAcceptedID)
	if err != nil {
		return ErrFailedHandlingConflicts
>>>>>>> 22658a06
	}

	queue := make([]*ProposerBlock, 0)
	queue = append(queue, node.proChildren...)

	// just level order descent
	for len(queue) != 0 {
		node := queue[0]
		queue = queue[1:]

		// a block, proposer or core, is rejected iff:
		// * a sibling has been accepted
		// * its parent has been rejected already

		if node.ID() != lastAcceptedBlk.ID() {
			if node.Parent().ID() == lastAcceptedBlk.Parent().ID() ||
				node.Parent().Status() == choices.Rejected {
				if err := node.Reject(); err != nil {
					return ErrFailedHandlingConflicts
				}
			}
		}

		if node.coreBlk.ID() != lastAcceptedBlk.coreBlk.ID() {
			if node.coreBlk.Parent().ID() == lastAcceptedBlk.coreBlk.Parent().ID() ||
				node.coreBlk.Parent().Status() == choices.Rejected {
				if err := node.coreReject(); err != nil {
					return ErrFailedHandlingConflicts
				}
			}
		}

		childrenNodes := vm.proBlkTree[node.ID()].proChildren
		queue = append(queue, childrenNodes...)
	}
	return nil
}<|MERGE_RESOLUTION|>--- conflicted
+++ resolved
@@ -27,12 +27,8 @@
 	"github.com/ava-labs/avalanchego/snow/consensus/snowman"
 	"github.com/ava-labs/avalanchego/snow/engine/common"
 	"github.com/ava-labs/avalanchego/snow/engine/snowman/block"
-<<<<<<< HEAD
-	"github.com/ava-labs/avalanchego/snow/validators"
 
 	statelessblock "github.com/ava-labs/avalanchego/vms/proposervm/block"
-=======
->>>>>>> 22658a06
 )
 
 var (
@@ -299,15 +295,9 @@
 	}
 }
 
-<<<<<<< HEAD
-func (vm *VM) handleConflicts(pb *ProposerBlock) error {
-	parentID := pb.ParentID()
-	siblings, found := vm.siblings[parentID]
-=======
 func (vm *VM) propagateStatusFrom(pb *ProposerBlock) error {
-	prntID := pb.header.prntID
+	prntID := pb.ParentID()
 	node, found := vm.proBlkTree[prntID]
->>>>>>> 22658a06
 	if !found {
 		return ErrFailedHandlingConflicts
 	}
@@ -317,15 +307,9 @@
 		return ErrFailedHandlingConflicts
 	}
 
-<<<<<<< HEAD
-	delete(vm.siblings, parentID)
-	if _, found := vm.siblings[pb.ID()]; !found {
-		vm.siblings[pb.ID()] = make([]*ProposerBlock, 0)
-=======
 	lastAcceptedBlk, err := vm.state.getProBlock(lastAcceptedID)
 	if err != nil {
 		return ErrFailedHandlingConflicts
->>>>>>> 22658a06
 	}
 
 	queue := make([]*ProposerBlock, 0)
