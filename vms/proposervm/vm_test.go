// (c) 2021, Ava Labs, Inc. All rights reserved.
// See the file LICENSE for licensing terms.

package proposervm

import (
	"bytes"
	"crypto"
	"crypto/tls"
	"errors"
	"testing"
	"time"

	"github.com/ava-labs/avalanchego/database/manager"
	"github.com/ava-labs/avalanchego/ids"
	"github.com/ava-labs/avalanchego/snow"
	"github.com/ava-labs/avalanchego/snow/choices"
	"github.com/ava-labs/avalanchego/snow/consensus/snowman"
	"github.com/ava-labs/avalanchego/snow/engine/common"
	"github.com/ava-labs/avalanchego/snow/engine/snowman/block"
	"github.com/ava-labs/avalanchego/snow/validators"
	"github.com/ava-labs/avalanchego/staking"
	"github.com/ava-labs/avalanchego/utils/hashing"
	"github.com/ava-labs/avalanchego/utils/timer"
	"github.com/ava-labs/avalanchego/version"
	"github.com/ava-labs/avalanchego/vms/proposervm/proposer"

	statelessblock "github.com/ava-labs/avalanchego/vms/proposervm/block"
)

var (
	pTestCert *tls.Certificate

	genesisUnixTimestamp int64 = 1000
	genesisTimestamp           = time.Unix(genesisUnixTimestamp, 0)

	errUnknownBlock      = errors.New("unknown block")
	errUnverifiedBlock   = errors.New("unverified block")
	errMarshallingFailed = errors.New("marshalling failed")
)

func init() {
	var err error
	pTestCert, err = staking.NewTLSCert()
	if err != nil {
		panic(err)
	}
}

func initTestProposerVM(
	t *testing.T,
	proBlkStartTime time.Time,
	minPChainHeight uint64,
) (
	*block.TestVM,
	*validators.TestState,
	*VM,
	*snowman.TestBlock,
	manager.Manager,
) {
	coreGenBlk := &snowman.TestBlock{
		TestDecidable: choices.TestDecidable{
			IDV:     ids.GenerateTestID(),
			StatusV: choices.Accepted,
		},
		HeightV:    0,
		TimestampV: genesisTimestamp,
		BytesV:     []byte{0},
	}

	initialState := []byte("genesis state")
	coreVM := &block.TestVM{}
	coreVM.T = t

	coreVM.InitializeF = func(*snow.Context, manager.Manager,
		[]byte, []byte, []byte, chan<- common.Message,
		[]*common.Fx, common.AppSender) error {
		return nil
	}
	coreVM.LastAcceptedF = func() (ids.ID, error) { return coreGenBlk.ID(), nil }
	coreVM.GetBlockF = func(blkID ids.ID) (snowman.Block, error) {
		switch {
		case blkID == coreGenBlk.ID():
			return coreGenBlk, nil
		default:
			return nil, errUnknownBlock
		}
	}
	coreVM.ParseBlockF = func(b []byte) (snowman.Block, error) {
		switch {
		case bytes.Equal(b, coreGenBlk.Bytes()):
			return coreGenBlk, nil
		default:
			return nil, errUnknownBlock
		}
	}

	proVM := New(coreVM, proBlkStartTime, minPChainHeight)

	valState := &validators.TestState{
		T: t,
	}
	valState.GetCurrentHeightF = func() (uint64, error) { return 2000, nil }
	valState.GetValidatorSetF = func(height uint64, subnetID ids.ID) (map[ids.ShortID]uint64, error) {
		res := make(map[ids.ShortID]uint64)
		res[proVM.ctx.NodeID] = uint64(10)
		res[ids.ShortID{1}] = uint64(5)
		res[ids.ShortID{2}] = uint64(6)
		res[ids.ShortID{3}] = uint64(7)
		return res, nil
	}

	ctx := snow.DefaultContextTest()
	ctx.NodeID = hashing.ComputeHash160Array(hashing.ComputeHash256(pTestCert.Leaf.Raw))
	ctx.StakingCertLeaf = pTestCert.Leaf
	ctx.StakingLeafSigner = pTestCert.PrivateKey.(crypto.Signer)
	ctx.ValidatorState = valState
	ctx.Bootstrapped()

	dummyDBManager := manager.NewMemDB(version.DefaultVersion1_0_0)
	// make sure that DBs are compressed correctly
	dummyDBManager = dummyDBManager.NewPrefixDBManager([]byte{})
	if err := proVM.Initialize(ctx, dummyDBManager, initialState, nil, nil, nil, nil, nil); err != nil {
		t.Fatalf("failed to initialize proposerVM with %s", err)
	}

	// Initialize shouldn't be called again
	coreVM.InitializeF = nil

	if err := proVM.SetPreference(coreGenBlk.IDV); err != nil {
		t.Fatal(err)
	}

	return coreVM, valState, proVM, coreGenBlk, dummyDBManager
}

// VM.BuildBlock tests section

func TestBuildBlockTimestampAreRoundedToSeconds(t *testing.T) {
	// given the same core block, BuildBlock returns the same proposer block
	coreVM, _, proVM, coreGenBlk, _ := initTestProposerVM(t, time.Time{}, 0) // enable ProBlks
	skewedTimestamp := time.Now().Truncate(time.Second).Add(time.Millisecond)
	proVM.Set(skewedTimestamp)

	coreBlk := &snowman.TestBlock{
		TestDecidable: choices.TestDecidable{
			IDV:     ids.Empty.Prefix(111),
			StatusV: choices.Processing,
		},
		BytesV:     []byte{1},
		ParentV:    coreGenBlk.ID(),
		HeightV:    coreGenBlk.Height() + 1,
		TimestampV: coreGenBlk.Timestamp().Add(proposer.MaxDelay),
	}
	coreVM.BuildBlockF = func() (snowman.Block, error) { return coreBlk, nil }

	// test
	builtBlk, err := proVM.BuildBlock()
	if err != nil {
		t.Fatal("proposerVM could not build block")
	}

	if builtBlk.Timestamp().Truncate(time.Second) != builtBlk.Timestamp() {
		t.Fatal("Timestamp should be rounded to second")
	}
}

func TestBuildBlockIsIdempotent(t *testing.T) {
	// given the same core block, BuildBlock returns the same proposer block
	coreVM, _, proVM, coreGenBlk, _ := initTestProposerVM(t, time.Time{}, 0) // enable ProBlks

	coreBlk := &snowman.TestBlock{
		TestDecidable: choices.TestDecidable{
			IDV:     ids.Empty.Prefix(111),
			StatusV: choices.Processing,
		},
		BytesV:     []byte{1},
		ParentV:    coreGenBlk.ID(),
		HeightV:    coreGenBlk.Height() + 1,
		TimestampV: coreGenBlk.Timestamp().Add(proposer.MaxDelay),
	}
	coreVM.BuildBlockF = func() (snowman.Block, error) { return coreBlk, nil }

	// test
	builtBlk1, err := proVM.BuildBlock()
	if err != nil {
		t.Fatal("proposerVM could not build block")
	}

	builtBlk2, err := proVM.BuildBlock()
	if err != nil {
		t.Fatal("proposerVM could not build block")
	}

	if !bytes.Equal(builtBlk1.Bytes(), builtBlk2.Bytes()) {
		t.Fatal("proposer blocks wrapping the same core block are different")
	}
}

func TestFirstProposerBlockIsBuiltOnTopOfGenesis(t *testing.T) {
	// setup
	coreVM, _, proVM, coreGenBlk, _ := initTestProposerVM(t, time.Time{}, 0) // enable ProBlks

	coreBlk := &snowman.TestBlock{
		TestDecidable: choices.TestDecidable{
			IDV:     ids.Empty.Prefix(111),
			StatusV: choices.Processing,
		},
		BytesV:     []byte{1},
		ParentV:    coreGenBlk.ID(),
		HeightV:    coreGenBlk.Height() + 1,
		TimestampV: coreGenBlk.Timestamp().Add(proposer.MaxDelay),
	}
	coreVM.BuildBlockF = func() (snowman.Block, error) { return coreBlk, nil }

	// test
	snowBlock, err := proVM.BuildBlock()
	if err != nil {
		t.Fatal("Could not build block")
	}

	// checks
	proBlock, ok := snowBlock.(*postForkBlock)
	if !ok {
		t.Fatal("proposerVM.BuildBlock() does not return a proposervm.Block")
	}

	if proBlock.innerBlk != coreBlk {
		t.Fatal("different block was expected to be built")
	}
}

// both core blocks and pro blocks must be built on preferred
func TestProposerBlocksAreBuiltOnPreferredProBlock(t *testing.T) {
	coreVM, _, proVM, coreGenBlk, _ := initTestProposerVM(t, time.Time{}, 0) // enable ProBlks

	// add two proBlks...
	coreBlk1 := &snowman.TestBlock{
		TestDecidable: choices.TestDecidable{
			IDV:     ids.Empty.Prefix(111),
			StatusV: choices.Processing,
		},
		BytesV:     []byte{1},
		ParentV:    coreGenBlk.ID(),
		HeightV:    coreGenBlk.Height() + 1,
		TimestampV: coreGenBlk.Timestamp(),
	}
	coreVM.BuildBlockF = func() (snowman.Block, error) { return coreBlk1, nil }
	proBlk1, err := proVM.BuildBlock()
	if err != nil {
		t.Fatalf("Could not build proBlk1 due to %s", err)
	}

	coreBlk2 := &snowman.TestBlock{
		TestDecidable: choices.TestDecidable{
			IDV:     ids.Empty.Prefix(222),
			StatusV: choices.Processing,
		},
		BytesV:     []byte{2},
		ParentV:    coreGenBlk.ID(),
		HeightV:    coreGenBlk.Height() + 1,
		TimestampV: coreGenBlk.Timestamp(),
	}
	coreVM.BuildBlockF = func() (snowman.Block, error) { return coreBlk2, nil }
	proBlk2, err := proVM.BuildBlock()
	if err != nil {
		t.Fatal("Could not build proBlk2")
	}
	if proBlk1.ID() == proBlk2.ID() {
		t.Fatal("proBlk1 and proBlk2 should be different for this test")
	}

	// ...and set one as preferred
	var prefcoreBlk *snowman.TestBlock
	coreVM.SetPreferenceF = func(prefID ids.ID) error {
		switch prefID {
		case coreBlk1.ID():
			prefcoreBlk = coreBlk1
			return nil
		case coreBlk2.ID():
			prefcoreBlk = coreBlk2
			return nil
		default:
			t.Fatal("Unknown core Blocks set as preferred")
			return nil
		}
	}
	coreVM.ParseBlockF = func(b []byte) (snowman.Block, error) {
		switch {
		case bytes.Equal(b, coreBlk1.Bytes()):
			return coreBlk1, nil
		case bytes.Equal(b, coreBlk2.Bytes()):
			return coreBlk2, nil
		default:
			t.Fatalf("Wrong bytes")
			return nil, nil
		}
	}

	if err := proVM.SetPreference(proBlk2.ID()); err != nil {
		t.Fatal("Could not set preference")
	}

	// build block...
	coreBlk3 := &snowman.TestBlock{
		TestDecidable: choices.TestDecidable{
			IDV:     ids.Empty.Prefix(333),
			StatusV: choices.Processing,
		},
		BytesV:     []byte{3},
		ParentV:    prefcoreBlk.ID(),
		HeightV:    prefcoreBlk.Height() + 1,
		TimestampV: coreGenBlk.Timestamp(),
	}
	coreVM.BuildBlockF = func() (snowman.Block, error) { return coreBlk3, nil }

	proVM.Set(proVM.Time().Add(proposer.MaxDelay))
	builtBlk, err := proVM.BuildBlock()
	if err != nil {
		t.Fatalf("unexpectedly could not build block due to %s", err)
	}

	// ...show that parent is the preferred one
	if builtBlk.Parent() != proBlk2.ID() {
		t.Fatal("proposer block not built on preferred parent")
	}
}

func TestCoreBlocksMustBeBuiltOnPreferredCoreBlock(t *testing.T) {
	coreVM, _, proVM, coreGenBlk, _ := initTestProposerVM(t, time.Time{}, 0) // enable ProBlks

	coreBlk1 := &snowman.TestBlock{
		TestDecidable: choices.TestDecidable{
			IDV:     ids.Empty.Prefix(111),
			StatusV: choices.Processing,
		},
		BytesV:     []byte{1},
		ParentV:    coreGenBlk.ID(),
		HeightV:    coreGenBlk.Height() + 1,
		TimestampV: coreGenBlk.Timestamp(),
	}
	coreVM.BuildBlockF = func() (snowman.Block, error) { return coreBlk1, nil }
	proBlk1, err := proVM.BuildBlock()
	if err != nil {
		t.Fatal("Could not build proBlk1")
	}

	coreBlk2 := &snowman.TestBlock{
		TestDecidable: choices.TestDecidable{
			IDV:     ids.Empty.Prefix(222),
			StatusV: choices.Processing,
		},
		BytesV:     []byte{2},
		ParentV:    coreGenBlk.ID(),
		HeightV:    coreGenBlk.Height() + 1,
		TimestampV: coreGenBlk.Timestamp(),
	}
	coreVM.BuildBlockF = func() (snowman.Block, error) { return coreBlk2, nil }
	proBlk2, err := proVM.BuildBlock()
	if err != nil {
		t.Fatal("Could not build proBlk2")
	}
	if proBlk1.ID() == proBlk2.ID() {
		t.Fatal("proBlk1 and proBlk2 should be different for this test")
	}

	// ...and set one as preferred
	var wronglyPreferredcoreBlk *snowman.TestBlock
	coreVM.SetPreferenceF = func(prefID ids.ID) error {
		switch prefID {
		case coreBlk1.ID():
			wronglyPreferredcoreBlk = coreBlk2
			return nil
		case coreBlk2.ID():
			wronglyPreferredcoreBlk = coreBlk1
			return nil
		default:
			t.Fatal("Unknown core Blocks set as preferred")
			return nil
		}
	}
	coreVM.ParseBlockF = func(b []byte) (snowman.Block, error) {
		switch {
		case bytes.Equal(b, coreBlk1.Bytes()):
			return coreBlk1, nil
		case bytes.Equal(b, coreBlk2.Bytes()):
			return coreBlk2, nil
		default:
			t.Fatalf("Wrong bytes")
			return nil, nil
		}
	}

	if err := proVM.SetPreference(proBlk2.ID()); err != nil {
		t.Fatal("Could not set preference")
	}

	// build block...
	coreBlk3 := &snowman.TestBlock{
		TestDecidable: choices.TestDecidable{
			IDV:     ids.Empty.Prefix(333),
			StatusV: choices.Processing,
		},
		BytesV:     []byte{3},
		ParentV:    wronglyPreferredcoreBlk.ID(),
		HeightV:    wronglyPreferredcoreBlk.Height() + 1,
		TimestampV: coreGenBlk.Timestamp(),
	}
	coreVM.BuildBlockF = func() (snowman.Block, error) { return coreBlk3, nil }

	proVM.Set(proVM.Time().Add(proposer.MaxDelay))
	blk, err := proVM.BuildBlock()
	if err != nil {
		t.Fatal(err)
	}

	if err := blk.Verify(); err == nil {
		t.Fatal("coreVM does not build on preferred coreBlock. It should err")
	}
}

// VM.ParseBlock tests section
func TestCoreBlockFailureCauseProposerBlockParseFailure(t *testing.T) {
	coreVM, _, proVM, _, _ := initTestProposerVM(t, time.Time{}, 0) // enable ProBlks

	innerBlk := &snowman.TestBlock{
		BytesV:     []byte{1},
		TimestampV: proVM.Time(),
	}
	coreVM.ParseBlockF = func(b []byte) (snowman.Block, error) {
		return nil, errMarshallingFailed
	}
	slb, err := statelessblock.Build(
		proVM.preferred,
		innerBlk.Timestamp(),
		100, // pChainHeight,
		proVM.ctx.StakingCertLeaf,
		innerBlk.Bytes(),
		proVM.ctx.ChainID,
		proVM.ctx.StakingLeafSigner,
	)
	if err != nil {
		t.Fatal("could not build stateless block")
	}
	proBlk := postForkBlock{
		SignedBlock: slb,
		postForkCommonComponents: postForkCommonComponents{
			vm:       proVM,
			innerBlk: innerBlk,
			status:   choices.Processing,
		},
	}

	// test

	if _, err := proVM.ParseBlock(proBlk.Bytes()); err == nil {
		t.Fatal("failed parsing proposervm.Block. Error:", err)
	}
}

func TestTwoProBlocksWrappingSameCoreBlockCanBeParsed(t *testing.T) {
	coreVM, _, proVM, gencoreBlk, _ := initTestProposerVM(t, time.Time{}, 0) // enable ProBlks

	// create two Proposer blocks at the same height
	innerBlk := &snowman.TestBlock{
		BytesV:     []byte{1},
		ParentV:    gencoreBlk.ID(),
		HeightV:    gencoreBlk.Height() + 1,
		TimestampV: proVM.Time(),
	}
	coreVM.ParseBlockF = func(b []byte) (snowman.Block, error) {
		if !bytes.Equal(b, innerBlk.Bytes()) {
			t.Fatalf("Wrong bytes")
		}
		return innerBlk, nil
	}

	slb1, err := statelessblock.Build(
		proVM.preferred,
		innerBlk.Timestamp(),
		100, // pChainHeight,
		proVM.ctx.StakingCertLeaf,
		innerBlk.Bytes(),
		proVM.ctx.ChainID,
		proVM.ctx.StakingLeafSigner,
	)
	if err != nil {
		t.Fatal("could not build stateless block")
	}
	proBlk1 := postForkBlock{
		SignedBlock: slb1,
		postForkCommonComponents: postForkCommonComponents{
			vm:       proVM,
			innerBlk: innerBlk,
			status:   choices.Processing,
		},
	}

	slb2, err := statelessblock.Build(
		proVM.preferred,
		innerBlk.Timestamp(),
		200, // pChainHeight,
		proVM.ctx.StakingCertLeaf,
		innerBlk.Bytes(),
		proVM.ctx.ChainID,
		proVM.ctx.StakingLeafSigner,
	)
	if err != nil {
		t.Fatal("could not build stateless block")
	}
	proBlk2 := postForkBlock{
		SignedBlock: slb2,
		postForkCommonComponents: postForkCommonComponents{
			vm:       proVM,
			innerBlk: innerBlk,
			status:   choices.Processing,
		},
	}

	if proBlk1.ID() == proBlk2.ID() {
		t.Fatal("Test requires proBlk1 and proBlk2 to be different")
	}

	// Show that both can be parsed and retrieved
	parsedBlk1, err := proVM.ParseBlock(proBlk1.Bytes())
	if err != nil {
		t.Fatal("proposerVM could not parse parsedBlk1")
	}
	parsedBlk2, err := proVM.ParseBlock(proBlk2.Bytes())
	if err != nil {
		t.Fatal("proposerVM could not parse parsedBlk2")
	}

	if parsedBlk1.ID() != proBlk1.ID() {
		t.Fatal("error in parsing block")
	}
	if parsedBlk2.ID() != proBlk2.ID() {
		t.Fatal("error in parsing block")
	}

	rtrvdProBlk1, err := proVM.GetBlock(proBlk1.ID())
	if err != nil {
		t.Fatal("Could not retrieve proBlk1")
	}
	if rtrvdProBlk1.ID() != proBlk1.ID() {
		t.Fatal("blocks do not match following cache whiping")
	}

	rtrvdProBlk2, err := proVM.GetBlock(proBlk2.ID())
	if err != nil {
		t.Fatal("Could not retrieve proBlk1")
	}
	if rtrvdProBlk2.ID() != proBlk2.ID() {
		t.Fatal("blocks do not match following cache whiping")
	}
}

// VM.BuildBlock and VM.ParseBlock interoperability tests section
func TestTwoProBlocksWithSameParentCanBothVerify(t *testing.T) {
	coreVM, _, proVM, coreGenBlk, _ := initTestProposerVM(t, time.Time{}, 0) // enable ProBlks

	// one block is built from this proVM
	localcoreBlk := &snowman.TestBlock{
		BytesV:     []byte{111},
		ParentV:    coreGenBlk.ID(),
		HeightV:    coreGenBlk.Height() + 1,
		TimestampV: genesisTimestamp,
	}
	coreVM.BuildBlockF = func() (snowman.Block, error) {
		return localcoreBlk, nil
	}

	builtBlk, err := proVM.BuildBlock()
	if err != nil {
		t.Fatal("Could not build block")
	}
	if err = builtBlk.Verify(); err != nil {
		t.Fatal("Built block does not verify")
	}

	// another block with same parent comes from network and is parsed
	netcoreBlk := &snowman.TestBlock{
		BytesV:     []byte{222},
		ParentV:    coreGenBlk.ID(),
		HeightV:    coreGenBlk.Height() + 1,
		TimestampV: genesisTimestamp,
	}
	coreVM.ParseBlockF = func(b []byte) (snowman.Block, error) {
		switch {
		case bytes.Equal(b, coreGenBlk.Bytes()):
			return coreGenBlk, nil
		case bytes.Equal(b, localcoreBlk.Bytes()):
			return localcoreBlk, nil
		case bytes.Equal(b, netcoreBlk.Bytes()):
			return netcoreBlk, nil
		default:
			t.Fatalf("Unknown bytes")
			return nil, nil
		}
	}

	pChainHeight, err := proVM.ctx.ValidatorState.GetCurrentHeight()
	if err != nil {
		t.Fatal("could not retrieve pChain height")
	}

	netSlb, err := statelessblock.BuildUnsigned(
		proVM.preferred,
		netcoreBlk.Timestamp(),
		pChainHeight,
		netcoreBlk.Bytes(),
	)
	if err != nil {
		t.Fatal("could not build stateless block")
	}
	netProBlk := postForkBlock{
		SignedBlock: netSlb,
		postForkCommonComponents: postForkCommonComponents{
			vm:       proVM,
			innerBlk: netcoreBlk,
			status:   choices.Processing,
		},
	}

	// prove that also block from network verifies
	if err = netProBlk.Verify(); err != nil {
		t.Fatal("block from network does not verify")
	}
}

// Pre Fork tests section
func TestPreFork_Initialize(t *testing.T) {
	_, _, proVM, coreGenBlk, _ := initTestProposerVM(t, timer.MaxTime, 0) // disable ProBlks

	// checks
	blkID, err := proVM.LastAccepted()
	if err != nil {
		t.Fatal("failed to retrieve last accepted block")
	}

	rtvdBlk, err := proVM.GetBlock(blkID)
	if err != nil {
		t.Fatal("Block should be returned without calling core vm")
	}

	if _, ok := rtvdBlk.(*preForkBlock); !ok {
		t.Fatal("Block retrieved from proposerVM should be proposerBlocks")
	}
	if !bytes.Equal(rtvdBlk.Bytes(), coreGenBlk.Bytes()) {
		t.Fatal("Stored block is not genesis")
	}
}

func TestPreFork_BuildBlock(t *testing.T) {
	// setup
	coreVM, _, proVM, coreGenBlk, _ := initTestProposerVM(t, timer.MaxTime, 0) // disable ProBlks

	coreBlk := &snowman.TestBlock{
		TestDecidable: choices.TestDecidable{
			IDV:     ids.Empty.Prefix(333),
			StatusV: choices.Processing,
		},
		BytesV:     []byte{3},
		ParentV:    coreGenBlk.ID(),
		HeightV:    coreGenBlk.Height() + 1,
		TimestampV: coreGenBlk.Timestamp().Add(proposer.MaxDelay),
	}
	coreVM.BuildBlockF = func() (snowman.Block, error) { return coreBlk, nil }

	// test
	builtBlk, err := proVM.BuildBlock()
	if err != nil {
		t.Fatal("proposerVM could not build block")
	}
	if _, ok := builtBlk.(*preForkBlock); !ok {
		t.Fatal("Block built by proposerVM should be proposerBlocks")
	}
	if builtBlk.ID() != coreBlk.ID() {
		t.Fatal("unexpected built block")
	}
	if !bytes.Equal(builtBlk.Bytes(), coreBlk.Bytes()) {
		t.Fatal("unexpected built block")
	}

	// test
	coreVM.GetBlockF = func(id ids.ID) (snowman.Block, error) { return coreBlk, nil }
	storedBlk, err := proVM.GetBlock(builtBlk.ID())
	if err != nil {
		t.Fatal("proposerVM has not cached built block")
	}
	if storedBlk.ID() != builtBlk.ID() {
		t.Fatal("proposerVM retrieved wrong block")
	}
}

func TestPreFork_ParseBlock(t *testing.T) {
	// setup
	coreVM, _, proVM, _, _ := initTestProposerVM(t, timer.MaxTime, 0) // disable ProBlks

	coreBlk := &snowman.TestBlock{
		TestDecidable: choices.TestDecidable{
			IDV: ids.Empty.Prefix(2021),
		},
		BytesV: []byte{1},
	}

	coreVM.ParseBlockF = func(b []byte) (snowman.Block, error) {
		if !bytes.Equal(b, coreBlk.Bytes()) {
			t.Fatalf("Wrong bytes")
		}
		return coreBlk, nil
	}

	parsedBlk, err := proVM.ParseBlock(coreBlk.Bytes())
	if err != nil {
		t.Fatal("Could not parse naked core block")
	}
	if _, ok := parsedBlk.(*preForkBlock); !ok {
		t.Fatal("Block parsed by proposerVM should be proposerBlocks")
	}
	if parsedBlk.ID() != coreBlk.ID() {
		t.Fatal("Parsed block does not match expected block")
	}
	if !bytes.Equal(parsedBlk.Bytes(), coreBlk.Bytes()) {
		t.Fatal("Parsed block does not match expected block")
	}

	coreVM.GetBlockF = func(id ids.ID) (snowman.Block, error) {
		if id != coreBlk.ID() {
			t.Fatalf("Unknown core block")
		}
		return coreBlk, nil
	}
	storedBlk, err := proVM.GetBlock(parsedBlk.ID())
	if err != nil {
		t.Fatal("proposerVM has not cached parsed block")
	}
	if storedBlk.ID() != parsedBlk.ID() {
		t.Fatal("proposerVM retrieved wrong block")
	}
}

func TestPreFork_SetPreference(t *testing.T) {
	coreVM, _, proVM, coreGenBlk, _ := initTestProposerVM(t, timer.MaxTime, 0) // disable ProBlks

	coreBlk0 := &snowman.TestBlock{
		TestDecidable: choices.TestDecidable{
			IDV:     ids.Empty.Prefix(333),
			StatusV: choices.Processing,
		},
		BytesV:     []byte{3},
		ParentV:    coreGenBlk.ID(),
		HeightV:    coreGenBlk.Height() + 1,
		TimestampV: coreGenBlk.Timestamp(),
	}
	coreVM.BuildBlockF = func() (snowman.Block, error) { return coreBlk0, nil }
	builtBlk, err := proVM.BuildBlock()
	if err != nil {
		t.Fatal("Could not build proposer block")
	}

	coreVM.GetBlockF = func(blkID ids.ID) (snowman.Block, error) {
		switch blkID {
		case coreGenBlk.ID():
			return coreGenBlk, nil
		case coreBlk0.ID():
			return coreBlk0, nil
		default:
			return nil, errUnknownBlock
		}
	}
	coreVM.ParseBlockF = func(b []byte) (snowman.Block, error) {
		switch {
		case bytes.Equal(b, coreGenBlk.Bytes()):
			return coreGenBlk, nil
		case bytes.Equal(b, coreBlk0.Bytes()):
			return coreBlk0, nil
		default:
			return nil, errUnknownBlock
		}
	}
	if err = proVM.SetPreference(builtBlk.ID()); err != nil {
		t.Fatal("Could not set preference on proposer Block")
	}

	coreBlk1 := &snowman.TestBlock{
		TestDecidable: choices.TestDecidable{
			IDV:     ids.Empty.Prefix(444),
			StatusV: choices.Processing,
		},
		BytesV:     []byte{3},
		ParentV:    coreBlk0.ID(),
		HeightV:    coreBlk0.Height() + 1,
		TimestampV: coreBlk0.Timestamp(),
	}
	coreVM.BuildBlockF = func() (snowman.Block, error) { return coreBlk1, nil }
	nextBlk, err := proVM.BuildBlock()
	if err != nil {
		t.Fatalf("Could not build proposer block %s", err)
	}
	if nextBlk.Parent() != builtBlk.ID() {
		t.Fatal("Preferred block should be parent of next built block")
	}
}

<<<<<<< HEAD
// Ensure that Accepting a PostForkBlock (A) containing core block (X) causes
// core block (Y) and (Z) to also be rejected.
//      G
//    /   \
// A(X)   B(Y)
//         |
//        C(Z)
func TestTwoForks_OneIsAccepted(t *testing.T) {
	forkTime := time.Unix(0, 0)
	coreVM, _, proVM, gBlock := initTestProposerVM(t, forkTime, 0)

	// create pre-fork block X and post-fork block A
	xBlock := &snowman.TestBlock{
=======
func TestExpiredBuildBlock(t *testing.T) {
	coreGenBlk := &snowman.TestBlock{
		TestDecidable: choices.TestDecidable{
			IDV:     ids.GenerateTestID(),
			StatusV: choices.Accepted,
		},
		HeightV:    0,
		TimestampV: genesisTimestamp,
		BytesV:     []byte{0},
	}

	coreVM := &block.TestVM{}
	coreVM.T = t

	coreVM.LastAcceptedF = func() (ids.ID, error) { return coreGenBlk.ID(), nil }
	coreVM.GetBlockF = func(blkID ids.ID) (snowman.Block, error) {
		switch blkID {
		case coreGenBlk.ID():
			return coreGenBlk, nil
		default:
			return nil, errUnknownBlock
		}
	}
	coreVM.ParseBlockF = func(b []byte) (snowman.Block, error) {
		switch {
		case bytes.Equal(b, coreGenBlk.Bytes()):
			return coreGenBlk, nil
		default:
			return nil, errUnknownBlock
		}
	}

	proVM := New(coreVM, time.Time{}, 0)

	valState := &validators.TestState{
		T: t,
	}
	valState.GetCurrentHeightF = func() (uint64, error) { return 2000, nil }
	valState.GetValidatorSetF = func(height uint64, subnetID ids.ID) (map[ids.ShortID]uint64, error) {
		return map[ids.ShortID]uint64{
			{1}: 100,
		}, nil
	}

	ctx := snow.DefaultContextTest()
	ctx.NodeID = hashing.ComputeHash160Array(hashing.ComputeHash256(pTestCert.Leaf.Raw))
	ctx.StakingCertLeaf = pTestCert.Leaf
	ctx.StakingLeafSigner = pTestCert.PrivateKey.(crypto.Signer)
	ctx.ValidatorState = valState
	ctx.Bootstrapped()

	dbManager := manager.NewMemDB(version.DefaultVersion1_0_0)
	toEngine := make(chan common.Message, 1)
	var toScheduler chan<- common.Message

	coreVM.InitializeF = func(
		_ *snow.Context,
		_ manager.Manager,
		_ []byte,
		_ []byte,
		_ []byte,
		toEngineChan chan<- common.Message,
		_ []*common.Fx,
		_ common.AppSender,
	) error {
		toScheduler = toEngineChan
		return nil
	}

	// make sure that DBs are compressed correctly
	if err := proVM.Initialize(ctx, dbManager, nil, nil, nil, toEngine, nil, nil); err != nil {
		t.Fatalf("failed to initialize proposerVM with %s", err)
	}

	// Initialize shouldn't be called again
	coreVM.InitializeF = nil

	if err := proVM.SetPreference(coreGenBlk.IDV); err != nil {
		t.Fatal(err)
	}

	// Make sure that passing a message works
	toScheduler <- common.PendingTxs
	<-toEngine

	// Notify the proposer VM of a new block on the inner block side
	toScheduler <- common.PendingTxs

	coreBlk := &snowman.TestBlock{
>>>>>>> f15849bd
		TestDecidable: choices.TestDecidable{
			IDV:     ids.GenerateTestID(),
			StatusV: choices.Processing,
		},
		BytesV:     []byte{1},
<<<<<<< HEAD
		ParentV:    gBlock.ID(),
		HeightV:    gBlock.Height() + 1,
		TimestampV: gBlock.Timestamp(),
	}

	coreVM.BuildBlockF = func() (snowman.Block, error) { return xBlock, nil }
	aBlock, err := proVM.BuildBlock()
	if err != nil {
		t.Fatalf("proposerVM could not build block due to %s", err)
	}
	coreVM.BuildBlockF = nil
	if err := aBlock.Verify(); err != nil {
		t.Fatalf("could not verify valid block due to %s", err)
	}

	// use a different way to constrcut pre-fork block Y and post-fork block B
	yBlock := &snowman.TestBlock{
=======
		ParentV:    coreGenBlk.ID(),
		HeightV:    coreGenBlk.Height() + 1,
		TimestampV: coreGenBlk.Timestamp(),
	}
	statelessBlock, err := statelessblock.BuildUnsigned(
		coreGenBlk.ID(),
		coreBlk.Timestamp(),
		0,
		coreBlk.Bytes(),
	)
	if err != nil {
		t.Fatal(err)
	}

	coreVM.GetBlockF = func(blkID ids.ID) (snowman.Block, error) {
		switch blkID {
		case coreGenBlk.ID():
			return coreGenBlk, nil
		case coreBlk.ID():
			return coreBlk, nil
		default:
			return nil, errUnknownBlock
		}
	}
	coreVM.ParseBlockF = func(b []byte) (snowman.Block, error) {
		switch {
		case bytes.Equal(b, coreGenBlk.Bytes()):
			return coreGenBlk, nil
		case bytes.Equal(b, coreBlk.Bytes()):
			return coreBlk, nil
		default:
			return nil, errUnknownBlock
		}
	}

	proVM.Clock.Set(statelessBlock.Timestamp())

	parsedBlock, err := proVM.ParseBlock(statelessBlock.Bytes())
	if err != nil {
		t.Fatal(err)
	}

	if err := parsedBlock.Verify(); err != nil {
		t.Fatal(err)
	}

	if err := proVM.SetPreference(parsedBlock.ID()); err != nil {
		t.Fatal(err)
	}

	coreVM.BuildBlockF = func() (snowman.Block, error) {
		t.Fatal("unexpectedly called build block")
		panic("unexpectedly called build block")
	}

	// The first notification will be read from the consensus engine
	<-toEngine

	if _, err := proVM.BuildBlock(); err == nil {
		t.Fatal("build block when the proposer window hasn't started")
	}

	proVM.Set(statelessBlock.Timestamp().Add(proposer.MaxDelay))
	proVM.Scheduler.SetBuildBlockTime(time.Now())

	// The engine should have been notified to attempt to build a block now that
	// the window has started again
	<-toEngine
}

type wrappedBlock struct {
	snowman.Block
	verified bool
}

func (b *wrappedBlock) Accept() error {
	if !b.verified {
		return errUnverifiedBlock
	}
	return b.Block.Accept()
}

func (b *wrappedBlock) Verify() error {
	if err := b.Block.Verify(); err != nil {
		return err
	}
	b.verified = true
	return nil
}

func TestInnerBlockDeduplication(t *testing.T) {
	coreVM, _, proVM, coreGenBlk, _ := initTestProposerVM(t, time.Time{}, 0) // disable ProBlks

	coreBlk := &snowman.TestBlock{
>>>>>>> f15849bd
		TestDecidable: choices.TestDecidable{
			IDV:     ids.GenerateTestID(),
			StatusV: choices.Processing,
		},
<<<<<<< HEAD
		BytesV:     []byte{2},
		ParentV:    gBlock.ID(),
		HeightV:    gBlock.Height() + 1,
		TimestampV: gBlock.Timestamp(),
	}

	ySlb, err := statelessblock.BuildUnsigned(
		gBlock.ID(),
		gBlock.Timestamp(),
		uint64(2000),
		yBlock.Bytes(),
	)
	if err != nil {
		t.Fatalf("fail to manually build a block due to %s", err)
	}

	bBlock := postForkBlock{
		SignedBlock: ySlb,
		postForkCommonComponents: postForkCommonComponents{
			vm:       proVM,
			innerBlk: yBlock,
			status:   choices.Processing,
		},
	}

	if err := bBlock.Verify(); err != nil {
		t.Fatalf("could not verify valid block due to %s", err)
	}

	// append Z/C to Y/B
	zBlock := &snowman.TestBlock{
=======
		BytesV:     []byte{1},
		ParentV:    coreGenBlk.ID(),
		HeightV:    coreGenBlk.Height() + 1,
		TimestampV: coreGenBlk.Timestamp(),
	}
	coreBlk0 := &wrappedBlock{
		Block: coreBlk,
	}
	coreBlk1 := &wrappedBlock{
		Block: coreBlk,
	}
	statelessBlock0, err := statelessblock.BuildUnsigned(
		coreGenBlk.ID(),
		coreBlk.Timestamp(),
		0,
		coreBlk.Bytes(),
	)
	if err != nil {
		t.Fatal(err)
	}
	statelessBlock1, err := statelessblock.BuildUnsigned(
		coreGenBlk.ID(),
		coreBlk.Timestamp(),
		1,
		coreBlk.Bytes(),
	)
	if err != nil {
		t.Fatal(err)
	}

	coreVM.GetBlockF = func(blkID ids.ID) (snowman.Block, error) {
		switch blkID {
		case coreGenBlk.ID():
			return coreGenBlk, nil
		case coreBlk0.ID():
			return coreBlk0, nil
		default:
			return nil, errUnknownBlock
		}
	}
	coreVM.ParseBlockF = func(b []byte) (snowman.Block, error) {
		switch {
		case bytes.Equal(b, coreGenBlk.Bytes()):
			return coreGenBlk, nil
		case bytes.Equal(b, coreBlk0.Bytes()):
			return coreBlk0, nil
		default:
			return nil, errUnknownBlock
		}
	}

	parsedBlock0, err := proVM.ParseBlock(statelessBlock0.Bytes())
	if err != nil {
		t.Fatal(err)
	}

	if err := parsedBlock0.Verify(); err != nil {
		t.Fatal(err)
	}

	if err := proVM.SetPreference(parsedBlock0.ID()); err != nil {
		t.Fatal(err)
	}

	coreVM.GetBlockF = func(blkID ids.ID) (snowman.Block, error) {
		switch blkID {
		case coreGenBlk.ID():
			return coreGenBlk, nil
		case coreBlk1.ID():
			return coreBlk1, nil
		default:
			return nil, errUnknownBlock
		}
	}
	coreVM.ParseBlockF = func(b []byte) (snowman.Block, error) {
		switch {
		case bytes.Equal(b, coreGenBlk.Bytes()):
			return coreGenBlk, nil
		case bytes.Equal(b, coreBlk1.Bytes()):
			return coreBlk1, nil
		default:
			return nil, errUnknownBlock
		}
	}

	parsedBlock1, err := proVM.ParseBlock(statelessBlock1.Bytes())
	if err != nil {
		t.Fatal(err)
	}

	if err := parsedBlock1.Verify(); err != nil {
		t.Fatal(err)
	}

	if err := proVM.SetPreference(parsedBlock1.ID()); err != nil {
		t.Fatal(err)
	}

	if err := parsedBlock1.Accept(); err != nil {
		t.Fatal(err)
	}
}

func TestInnerVMRollback(t *testing.T) {
	coreGenBlk := &snowman.TestBlock{
		TestDecidable: choices.TestDecidable{
			IDV:     ids.GenerateTestID(),
			StatusV: choices.Accepted,
		},
		HeightV:    0,
		TimestampV: genesisTimestamp,
		BytesV:     []byte{0},
	}

	valState := &validators.TestState{
		T: t,
	}
	valState.GetCurrentHeightF = func() (uint64, error) { return 2000, nil }
	valState.GetValidatorSetF = func(height uint64, subnetID ids.ID) (map[ids.ShortID]uint64, error) {
		return map[ids.ShortID]uint64{
			{1}: 100,
		}, nil
	}

	coreVM := &block.TestVM{}
	coreVM.T = t

	coreVM.LastAcceptedF = func() (ids.ID, error) { return coreGenBlk.ID(), nil }
	coreVM.GetBlockF = func(blkID ids.ID) (snowman.Block, error) {
		switch blkID {
		case coreGenBlk.ID():
			return coreGenBlk, nil
		default:
			return nil, errUnknownBlock
		}
	}
	coreVM.ParseBlockF = func(b []byte) (snowman.Block, error) {
		switch {
		case bytes.Equal(b, coreGenBlk.Bytes()):
			return coreGenBlk, nil
		default:
			return nil, errUnknownBlock
		}
	}

	ctx := snow.DefaultContextTest()
	ctx.NodeID = hashing.ComputeHash160Array(hashing.ComputeHash256(pTestCert.Leaf.Raw))
	ctx.StakingCertLeaf = pTestCert.Leaf
	ctx.StakingLeafSigner = pTestCert.PrivateKey.(crypto.Signer)
	ctx.ValidatorState = valState
	ctx.Bootstrapped()

	coreVM.InitializeF = func(
		*snow.Context,
		manager.Manager,
		[]byte,
		[]byte,
		[]byte,
		chan<- common.Message,
		[]*common.Fx,
		common.AppSender,
	) error {
		return nil
	}

	dbManager := manager.NewMemDB(version.DefaultVersion1_0_0)

	proVM := New(coreVM, time.Time{}, 0)

	if err := proVM.Initialize(ctx, dbManager, nil, nil, nil, nil, nil, nil); err != nil {
		t.Fatalf("failed to initialize proposerVM with %s", err)
	}

	if err := proVM.SetPreference(coreGenBlk.IDV); err != nil {
		t.Fatal(err)
	}

	coreBlk := &snowman.TestBlock{
>>>>>>> f15849bd
		TestDecidable: choices.TestDecidable{
			IDV:     ids.GenerateTestID(),
			StatusV: choices.Processing,
		},
<<<<<<< HEAD
		BytesV:     []byte{3},
		ParentV:    yBlock.ID(),
		HeightV:    yBlock.Height() + 1,
		TimestampV: yBlock.Timestamp(),
	}

	coreVM.BuildBlockF = func() (snowman.Block, error) { return zBlock, nil }
	if err := proVM.SetPreference(bBlock.ID()); err != nil {
		t.Fatal(err)
	}
	cBlock, err := proVM.BuildBlock()
	if err != nil {
		t.Fatalf("proposerVM could not build block due to %s", err)
	}
	coreVM.BuildBlockF = nil

	if err := cBlock.Verify(); err != nil {
		t.Fatalf("could not verify valid block due to %s", err)
	}

	if aBlock.Parent() != bBlock.Parent() ||
		zBlock.Parent() != yBlock.ID() ||
		cBlock.Parent() != bBlock.ID() {
		t.Fatal("inconsistent parent")
	}

	if yBlock.Status() == choices.Rejected {
		t.Fatal("yBlock should not be rejected")
	}

	// accept A
	if err := aBlock.Accept(); err != nil {
		t.Fatalf("could not accept valid block due to %s", err)
	}

	if xBlock.Status() != choices.Accepted {
		t.Fatal("xBlock should be accepted because aBlock is accepted")
	}

	if yBlock.Status() != choices.Rejected {
		t.Fatal("yBlock should be rejected")
	}
	if zBlock.Status() != choices.Rejected {
		t.Fatal("zBlock should be rejected")
	}
}

func TestTooFarAdvanced(t *testing.T) {
	forkTime := time.Unix(0, 0)
	coreVM, _, proVM, gBlock := initTestProposerVM(t, forkTime, 0)

	xBlock := &snowman.TestBlock{
=======
		BytesV:     []byte{1},
		ParentV:    coreGenBlk.ID(),
		HeightV:    coreGenBlk.Height() + 1,
		TimestampV: coreGenBlk.Timestamp(),
	}
	statelessBlock, err := statelessblock.BuildUnsigned(
		coreGenBlk.ID(),
		coreBlk.Timestamp(),
		0,
		coreBlk.Bytes(),
	)
	if err != nil {
		t.Fatal(err)
	}

	coreVM.GetBlockF = func(blkID ids.ID) (snowman.Block, error) {
		switch blkID {
		case coreGenBlk.ID():
			return coreGenBlk, nil
		case coreBlk.ID():
			return coreBlk, nil
		default:
			return nil, errUnknownBlock
		}
	}
	coreVM.ParseBlockF = func(b []byte) (snowman.Block, error) {
		switch {
		case bytes.Equal(b, coreGenBlk.Bytes()):
			return coreGenBlk, nil
		case bytes.Equal(b, coreBlk.Bytes()):
			return coreBlk, nil
		default:
			return nil, errUnknownBlock
		}
	}

	proVM.Clock.Set(statelessBlock.Timestamp())

	parsedBlock, err := proVM.ParseBlock(statelessBlock.Bytes())
	if err != nil {
		t.Fatal(err)
	}

	if status := parsedBlock.Status(); status != choices.Processing {
		t.Fatalf("expected status to be %s but was %s", choices.Processing, status)
	}

	if err := parsedBlock.Verify(); err != nil {
		t.Fatal(err)
	}

	if err := proVM.SetPreference(parsedBlock.ID()); err != nil {
		t.Fatal(err)
	}

	if err := parsedBlock.Accept(); err != nil {
		t.Fatal(err)
	}

	// Restart the node and have the inner VM rollback state.

	coreBlk.StatusV = choices.Processing

	proVM = New(coreVM, time.Time{}, 0)

	if err := proVM.Initialize(ctx, dbManager, nil, nil, nil, nil, nil, nil); err != nil {
		t.Fatalf("failed to initialize proposerVM with %s", err)
	}

	lastAcceptedID, err := proVM.LastAccepted()
	if err != nil {
		t.Fatal(err)
	}

	if lastAcceptedID != coreGenBlk.IDV {
		t.Fatalf("failed to roll back the VM to the last accepted block")
	}

	parsedBlock, err = proVM.ParseBlock(statelessBlock.Bytes())
	if err != nil {
		t.Fatal(err)
	}

	if status := parsedBlock.Status(); status != choices.Processing {
		t.Fatalf("expected status to be %s but was %s", choices.Processing, status)
	}
}

func TestBuildBlockDuringWindow(t *testing.T) {
	coreVM, valState, proVM, coreGenBlk, _ := initTestProposerVM(t, time.Time{}, 0) // enable ProBlks

	valState.GetValidatorSetF = func(height uint64, subnetID ids.ID) (map[ids.ShortID]uint64, error) {
		return map[ids.ShortID]uint64{
			proVM.ctx.NodeID: 10,
		}, nil
	}

	coreBlk0 := &snowman.TestBlock{
>>>>>>> f15849bd
		TestDecidable: choices.TestDecidable{
			IDV:     ids.GenerateTestID(),
			StatusV: choices.Processing,
		},
		BytesV:     []byte{1},
<<<<<<< HEAD
		ParentV:    gBlock.ID(),
		HeightV:    gBlock.Height() + 1,
		TimestampV: gBlock.Timestamp(),
	}

	yBlock := &snowman.TestBlock{
=======
		ParentV:    coreGenBlk.ID(),
		HeightV:    coreGenBlk.Height() + 1,
		TimestampV: coreGenBlk.Timestamp(),
	}
	coreBlk1 := &snowman.TestBlock{
>>>>>>> f15849bd
		TestDecidable: choices.TestDecidable{
			IDV:     ids.GenerateTestID(),
			StatusV: choices.Processing,
		},
		BytesV:     []byte{2},
<<<<<<< HEAD
		ParentV:    xBlock.ID(),
		HeightV:    xBlock.Height() + 1,
		TimestampV: xBlock.Timestamp(),
	}

	coreVM.BuildBlockF = func() (snowman.Block, error) { return xBlock, nil }
	aBlock, err := proVM.BuildBlock()
	if err != nil {
		t.Fatalf("proposerVM could not build block due to %s", err)
	}
	if err := aBlock.Verify(); err != nil {
		t.Fatalf("could not verify valid block due to %s", err)
	}

	ySlb, err := statelessblock.BuildUnsigned(
		aBlock.ID(),
		aBlock.Timestamp().Add(maxSkew),
		uint64(2000),
		yBlock.Bytes(),
	)
	if err != nil {
		t.Fatalf("fail to manually build a block due to %s", err)
	}

	bBlock := postForkBlock{
		SignedBlock: ySlb,
		postForkCommonComponents: postForkCommonComponents{
			vm:       proVM,
			innerBlk: yBlock,
			status:   choices.Processing,
		},
	}

	if err = bBlock.Verify(); err != errProposerWindowNotStarted {
		t.Fatal("should have errored errProposerWindowNotStarted")
	}

	ySlb, err = statelessblock.BuildUnsigned(
		aBlock.ID(),
		aBlock.Timestamp().Add(proposer.MaxDelay),
		uint64(2000),
		yBlock.Bytes(),
	)

	if err != nil {
		t.Fatalf("fail to manually build a block due to %s", err)
	}

	bBlock = postForkBlock{
		SignedBlock: ySlb,
		postForkCommonComponents: postForkCommonComponents{
			vm:       proVM,
			innerBlk: yBlock,
			status:   choices.Processing,
		},
	}

	if err = bBlock.Verify(); err != errTimeTooAdvanced {
		t.Fatal("should have errored errTimeTooAdvanced")
=======
		ParentV:    coreBlk0.ID(),
		HeightV:    coreBlk0.Height() + 1,
		TimestampV: coreBlk0.Timestamp(),
	}
	statelessBlock0, err := statelessblock.BuildUnsigned(
		coreGenBlk.ID(),
		coreBlk0.Timestamp(),
		0,
		coreBlk0.Bytes(),
	)
	if err != nil {
		t.Fatal(err)
	}

	coreVM.GetBlockF = func(blkID ids.ID) (snowman.Block, error) {
		switch blkID {
		case coreGenBlk.ID():
			return coreGenBlk, nil
		case coreBlk0.ID():
			return coreBlk0, nil
		case coreBlk1.ID():
			return coreBlk1, nil
		default:
			return nil, errUnknownBlock
		}
	}
	coreVM.ParseBlockF = func(b []byte) (snowman.Block, error) {
		switch {
		case bytes.Equal(b, coreGenBlk.Bytes()):
			return coreGenBlk, nil
		case bytes.Equal(b, coreBlk0.Bytes()):
			return coreBlk0, nil
		case bytes.Equal(b, coreBlk1.Bytes()):
			return coreBlk1, nil
		default:
			return nil, errUnknownBlock
		}
	}

	proVM.Clock.Set(statelessBlock0.Timestamp())

	statefulBlock0, err := proVM.ParseBlock(statelessBlock0.Bytes())
	if err != nil {
		t.Fatal(err)
	}

	if err := statefulBlock0.Verify(); err != nil {
		t.Fatal(err)
	}

	if err := proVM.SetPreference(statefulBlock0.ID()); err != nil {
		t.Fatal(err)
	}

	coreVM.BuildBlockF = func() (snowman.Block, error) {
		return coreBlk1, nil
	}

	statefulBlock1, err := proVM.BuildBlock()
	if err != nil {
		t.Fatal(err)
	}

	if err := statefulBlock1.Verify(); err != nil {
		t.Fatal(err)
	}

	if err := proVM.SetPreference(statefulBlock1.ID()); err != nil {
		t.Fatal(err)
	}

	if err := statefulBlock0.Accept(); err != nil {
		t.Fatal(err)
	}

	if err := statefulBlock1.Accept(); err != nil {
		t.Fatal(err)
>>>>>>> f15849bd
	}
}<|MERGE_RESOLUTION|>--- conflicted
+++ resolved
@@ -803,21 +803,6 @@
 	}
 }
 
-<<<<<<< HEAD
-// Ensure that Accepting a PostForkBlock (A) containing core block (X) causes
-// core block (Y) and (Z) to also be rejected.
-//      G
-//    /   \
-// A(X)   B(Y)
-//         |
-//        C(Z)
-func TestTwoForks_OneIsAccepted(t *testing.T) {
-	forkTime := time.Unix(0, 0)
-	coreVM, _, proVM, gBlock := initTestProposerVM(t, forkTime, 0)
-
-	// create pre-fork block X and post-fork block A
-	xBlock := &snowman.TestBlock{
-=======
 func TestExpiredBuildBlock(t *testing.T) {
 	coreGenBlk := &snowman.TestBlock{
 		TestDecidable: choices.TestDecidable{
@@ -907,31 +892,11 @@
 	toScheduler <- common.PendingTxs
 
 	coreBlk := &snowman.TestBlock{
->>>>>>> f15849bd
 		TestDecidable: choices.TestDecidable{
 			IDV:     ids.GenerateTestID(),
 			StatusV: choices.Processing,
 		},
 		BytesV:     []byte{1},
-<<<<<<< HEAD
-		ParentV:    gBlock.ID(),
-		HeightV:    gBlock.Height() + 1,
-		TimestampV: gBlock.Timestamp(),
-	}
-
-	coreVM.BuildBlockF = func() (snowman.Block, error) { return xBlock, nil }
-	aBlock, err := proVM.BuildBlock()
-	if err != nil {
-		t.Fatalf("proposerVM could not build block due to %s", err)
-	}
-	coreVM.BuildBlockF = nil
-	if err := aBlock.Verify(); err != nil {
-		t.Fatalf("could not verify valid block due to %s", err)
-	}
-
-	// use a different way to constrcut pre-fork block Y and post-fork block B
-	yBlock := &snowman.TestBlock{
-=======
 		ParentV:    coreGenBlk.ID(),
 		HeightV:    coreGenBlk.Height() + 1,
 		TimestampV: coreGenBlk.Timestamp(),
@@ -1026,44 +991,10 @@
 	coreVM, _, proVM, coreGenBlk, _ := initTestProposerVM(t, time.Time{}, 0) // disable ProBlks
 
 	coreBlk := &snowman.TestBlock{
->>>>>>> f15849bd
 		TestDecidable: choices.TestDecidable{
 			IDV:     ids.GenerateTestID(),
 			StatusV: choices.Processing,
 		},
-<<<<<<< HEAD
-		BytesV:     []byte{2},
-		ParentV:    gBlock.ID(),
-		HeightV:    gBlock.Height() + 1,
-		TimestampV: gBlock.Timestamp(),
-	}
-
-	ySlb, err := statelessblock.BuildUnsigned(
-		gBlock.ID(),
-		gBlock.Timestamp(),
-		uint64(2000),
-		yBlock.Bytes(),
-	)
-	if err != nil {
-		t.Fatalf("fail to manually build a block due to %s", err)
-	}
-
-	bBlock := postForkBlock{
-		SignedBlock: ySlb,
-		postForkCommonComponents: postForkCommonComponents{
-			vm:       proVM,
-			innerBlk: yBlock,
-			status:   choices.Processing,
-		},
-	}
-
-	if err := bBlock.Verify(); err != nil {
-		t.Fatalf("could not verify valid block due to %s", err)
-	}
-
-	// append Z/C to Y/B
-	zBlock := &snowman.TestBlock{
-=======
 		BytesV:     []byte{1},
 		ParentV:    coreGenBlk.ID(),
 		HeightV:    coreGenBlk.Height() + 1,
@@ -1242,65 +1173,10 @@
 	}
 
 	coreBlk := &snowman.TestBlock{
->>>>>>> f15849bd
 		TestDecidable: choices.TestDecidable{
 			IDV:     ids.GenerateTestID(),
 			StatusV: choices.Processing,
 		},
-<<<<<<< HEAD
-		BytesV:     []byte{3},
-		ParentV:    yBlock.ID(),
-		HeightV:    yBlock.Height() + 1,
-		TimestampV: yBlock.Timestamp(),
-	}
-
-	coreVM.BuildBlockF = func() (snowman.Block, error) { return zBlock, nil }
-	if err := proVM.SetPreference(bBlock.ID()); err != nil {
-		t.Fatal(err)
-	}
-	cBlock, err := proVM.BuildBlock()
-	if err != nil {
-		t.Fatalf("proposerVM could not build block due to %s", err)
-	}
-	coreVM.BuildBlockF = nil
-
-	if err := cBlock.Verify(); err != nil {
-		t.Fatalf("could not verify valid block due to %s", err)
-	}
-
-	if aBlock.Parent() != bBlock.Parent() ||
-		zBlock.Parent() != yBlock.ID() ||
-		cBlock.Parent() != bBlock.ID() {
-		t.Fatal("inconsistent parent")
-	}
-
-	if yBlock.Status() == choices.Rejected {
-		t.Fatal("yBlock should not be rejected")
-	}
-
-	// accept A
-	if err := aBlock.Accept(); err != nil {
-		t.Fatalf("could not accept valid block due to %s", err)
-	}
-
-	if xBlock.Status() != choices.Accepted {
-		t.Fatal("xBlock should be accepted because aBlock is accepted")
-	}
-
-	if yBlock.Status() != choices.Rejected {
-		t.Fatal("yBlock should be rejected")
-	}
-	if zBlock.Status() != choices.Rejected {
-		t.Fatal("zBlock should be rejected")
-	}
-}
-
-func TestTooFarAdvanced(t *testing.T) {
-	forkTime := time.Unix(0, 0)
-	coreVM, _, proVM, gBlock := initTestProposerVM(t, forkTime, 0)
-
-	xBlock := &snowman.TestBlock{
-=======
 		BytesV:     []byte{1},
 		ParentV:    coreGenBlk.ID(),
 		HeightV:    coreGenBlk.Height() + 1,
@@ -1399,32 +1275,243 @@
 	}
 
 	coreBlk0 := &snowman.TestBlock{
->>>>>>> f15849bd
 		TestDecidable: choices.TestDecidable{
 			IDV:     ids.GenerateTestID(),
 			StatusV: choices.Processing,
 		},
 		BytesV:     []byte{1},
-<<<<<<< HEAD
+		ParentV:    coreGenBlk.ID(),
+		HeightV:    coreGenBlk.Height() + 1,
+		TimestampV: coreGenBlk.Timestamp(),
+	}
+	coreBlk1 := &snowman.TestBlock{
+		TestDecidable: choices.TestDecidable{
+			IDV:     ids.GenerateTestID(),
+			StatusV: choices.Processing,
+		},
+		BytesV:     []byte{2},
+		ParentV:    coreBlk0.ID(),
+		HeightV:    coreBlk0.Height() + 1,
+		TimestampV: coreBlk0.Timestamp(),
+	}
+	statelessBlock0, err := statelessblock.BuildUnsigned(
+		coreGenBlk.ID(),
+		coreBlk0.Timestamp(),
+		0,
+		coreBlk0.Bytes(),
+	)
+	if err != nil {
+		t.Fatal(err)
+	}
+
+	coreVM.GetBlockF = func(blkID ids.ID) (snowman.Block, error) {
+		switch blkID {
+		case coreGenBlk.ID():
+			return coreGenBlk, nil
+		case coreBlk0.ID():
+			return coreBlk0, nil
+		case coreBlk1.ID():
+			return coreBlk1, nil
+		default:
+			return nil, errUnknownBlock
+		}
+	}
+	coreVM.ParseBlockF = func(b []byte) (snowman.Block, error) {
+		switch {
+		case bytes.Equal(b, coreGenBlk.Bytes()):
+			return coreGenBlk, nil
+		case bytes.Equal(b, coreBlk0.Bytes()):
+			return coreBlk0, nil
+		case bytes.Equal(b, coreBlk1.Bytes()):
+			return coreBlk1, nil
+		default:
+			return nil, errUnknownBlock
+		}
+	}
+
+	proVM.Clock.Set(statelessBlock0.Timestamp())
+
+	statefulBlock0, err := proVM.ParseBlock(statelessBlock0.Bytes())
+	if err != nil {
+		t.Fatal(err)
+	}
+
+	if err := statefulBlock0.Verify(); err != nil {
+		t.Fatal(err)
+	}
+
+	if err := proVM.SetPreference(statefulBlock0.ID()); err != nil {
+		t.Fatal(err)
+	}
+
+	coreVM.BuildBlockF = func() (snowman.Block, error) {
+		return coreBlk1, nil
+	}
+
+	statefulBlock1, err := proVM.BuildBlock()
+	if err != nil {
+		t.Fatal(err)
+	}
+
+	if err := statefulBlock1.Verify(); err != nil {
+		t.Fatal(err)
+	}
+
+	if err := proVM.SetPreference(statefulBlock1.ID()); err != nil {
+		t.Fatal(err)
+	}
+
+	if err := statefulBlock0.Accept(); err != nil {
+		t.Fatal(err)
+	}
+
+	if err := statefulBlock1.Accept(); err != nil {
+		t.Fatal(err)
+	}
+}
+
+// Ensure that Accepting a PostForkBlock (A) containing core block (X) causes
+// core block (Y) and (Z) to also be rejected.
+//      G
+//    /   \
+// A(X)   B(Y)
+//         |
+//        C(Z)
+func TestTwoForks_OneIsAccepted(t *testing.T) {
+	forkTime := time.Unix(0, 0)
+	coreVM, _, proVM, gBlock, _ := initTestProposerVM(t, forkTime, 0)
+
+	// create pre-fork block X and post-fork block A
+	xBlock := &snowman.TestBlock{
+		TestDecidable: choices.TestDecidable{
+			IDV:     ids.GenerateTestID(),
+			StatusV: choices.Processing,
+		},
+		BytesV:     []byte{1},
 		ParentV:    gBlock.ID(),
 		HeightV:    gBlock.Height() + 1,
 		TimestampV: gBlock.Timestamp(),
 	}
 
+	coreVM.BuildBlockF = func() (snowman.Block, error) { return xBlock, nil }
+	aBlock, err := proVM.BuildBlock()
+	if err != nil {
+		t.Fatalf("proposerVM could not build block due to %s", err)
+	}
+	coreVM.BuildBlockF = nil
+	if err := aBlock.Verify(); err != nil {
+		t.Fatalf("could not verify valid block due to %s", err)
+	}
+
+	// use a different way to constrcut pre-fork block Y and post-fork block B
 	yBlock := &snowman.TestBlock{
-=======
-		ParentV:    coreGenBlk.ID(),
-		HeightV:    coreGenBlk.Height() + 1,
-		TimestampV: coreGenBlk.Timestamp(),
-	}
-	coreBlk1 := &snowman.TestBlock{
->>>>>>> f15849bd
 		TestDecidable: choices.TestDecidable{
 			IDV:     ids.GenerateTestID(),
 			StatusV: choices.Processing,
 		},
 		BytesV:     []byte{2},
-<<<<<<< HEAD
+		ParentV:    gBlock.ID(),
+		HeightV:    gBlock.Height() + 1,
+		TimestampV: gBlock.Timestamp(),
+	}
+
+	ySlb, err := statelessblock.BuildUnsigned(
+		gBlock.ID(),
+		gBlock.Timestamp(),
+		uint64(2000),
+		yBlock.Bytes(),
+	)
+	if err != nil {
+		t.Fatalf("fail to manually build a block due to %s", err)
+	}
+
+	bBlock := postForkBlock{
+		SignedBlock: ySlb,
+		postForkCommonComponents: postForkCommonComponents{
+			vm:       proVM,
+			innerBlk: yBlock,
+			status:   choices.Processing,
+		},
+	}
+
+	if err := bBlock.Verify(); err != nil {
+		t.Fatalf("could not verify valid block due to %s", err)
+	}
+
+	// append Z/C to Y/B
+	zBlock := &snowman.TestBlock{
+		TestDecidable: choices.TestDecidable{
+			IDV:     ids.GenerateTestID(),
+			StatusV: choices.Processing,
+		},
+		BytesV:     []byte{3},
+		ParentV:    yBlock.ID(),
+		HeightV:    yBlock.Height() + 1,
+		TimestampV: yBlock.Timestamp(),
+	}
+
+	coreVM.BuildBlockF = func() (snowman.Block, error) { return zBlock, nil }
+	if err := proVM.SetPreference(bBlock.ID()); err != nil {
+		t.Fatal(err)
+	}
+	cBlock, err := proVM.BuildBlock()
+	if err != nil {
+		t.Fatalf("proposerVM could not build block due to %s", err)
+	}
+	coreVM.BuildBlockF = nil
+
+	if err := cBlock.Verify(); err != nil {
+		t.Fatalf("could not verify valid block due to %s", err)
+	}
+
+	if aBlock.Parent() != bBlock.Parent() ||
+		zBlock.Parent() != yBlock.ID() ||
+		cBlock.Parent() != bBlock.ID() {
+		t.Fatal("inconsistent parent")
+	}
+
+	if yBlock.Status() == choices.Rejected {
+		t.Fatal("yBlock should not be rejected")
+	}
+
+	// accept A
+	if err := aBlock.Accept(); err != nil {
+		t.Fatalf("could not accept valid block due to %s", err)
+	}
+
+	if xBlock.Status() != choices.Accepted {
+		t.Fatal("xBlock should be accepted because aBlock is accepted")
+	}
+
+	if yBlock.Status() != choices.Rejected {
+		t.Fatal("yBlock should be rejected")
+	}
+	if zBlock.Status() != choices.Rejected {
+		t.Fatal("zBlock should be rejected")
+	}
+}
+
+func TestTooFarAdvanced(t *testing.T) {
+	forkTime := time.Unix(0, 0)
+	coreVM, _, proVM, gBlock, _ := initTestProposerVM(t, forkTime, 0)
+
+	xBlock := &snowman.TestBlock{
+		TestDecidable: choices.TestDecidable{
+			IDV:     ids.GenerateTestID(),
+			StatusV: choices.Processing,
+		},
+		BytesV:     []byte{1},
+		ParentV:    gBlock.ID(),
+		HeightV:    gBlock.Height() + 1,
+		TimestampV: gBlock.Timestamp(),
+	}
+
+	yBlock := &snowman.TestBlock{
+		TestDecidable: choices.TestDecidable{
+			IDV:     ids.GenerateTestID(),
+			StatusV: choices.Processing,
+		},
+		BytesV:     []byte{2},
 		ParentV:    xBlock.ID(),
 		HeightV:    xBlock.Height() + 1,
 		TimestampV: xBlock.Timestamp(),
@@ -1484,84 +1571,5 @@
 
 	if err = bBlock.Verify(); err != errTimeTooAdvanced {
 		t.Fatal("should have errored errTimeTooAdvanced")
-=======
-		ParentV:    coreBlk0.ID(),
-		HeightV:    coreBlk0.Height() + 1,
-		TimestampV: coreBlk0.Timestamp(),
-	}
-	statelessBlock0, err := statelessblock.BuildUnsigned(
-		coreGenBlk.ID(),
-		coreBlk0.Timestamp(),
-		0,
-		coreBlk0.Bytes(),
-	)
-	if err != nil {
-		t.Fatal(err)
-	}
-
-	coreVM.GetBlockF = func(blkID ids.ID) (snowman.Block, error) {
-		switch blkID {
-		case coreGenBlk.ID():
-			return coreGenBlk, nil
-		case coreBlk0.ID():
-			return coreBlk0, nil
-		case coreBlk1.ID():
-			return coreBlk1, nil
-		default:
-			return nil, errUnknownBlock
-		}
-	}
-	coreVM.ParseBlockF = func(b []byte) (snowman.Block, error) {
-		switch {
-		case bytes.Equal(b, coreGenBlk.Bytes()):
-			return coreGenBlk, nil
-		case bytes.Equal(b, coreBlk0.Bytes()):
-			return coreBlk0, nil
-		case bytes.Equal(b, coreBlk1.Bytes()):
-			return coreBlk1, nil
-		default:
-			return nil, errUnknownBlock
-		}
-	}
-
-	proVM.Clock.Set(statelessBlock0.Timestamp())
-
-	statefulBlock0, err := proVM.ParseBlock(statelessBlock0.Bytes())
-	if err != nil {
-		t.Fatal(err)
-	}
-
-	if err := statefulBlock0.Verify(); err != nil {
-		t.Fatal(err)
-	}
-
-	if err := proVM.SetPreference(statefulBlock0.ID()); err != nil {
-		t.Fatal(err)
-	}
-
-	coreVM.BuildBlockF = func() (snowman.Block, error) {
-		return coreBlk1, nil
-	}
-
-	statefulBlock1, err := proVM.BuildBlock()
-	if err != nil {
-		t.Fatal(err)
-	}
-
-	if err := statefulBlock1.Verify(); err != nil {
-		t.Fatal(err)
-	}
-
-	if err := proVM.SetPreference(statefulBlock1.ID()); err != nil {
-		t.Fatal(err)
-	}
-
-	if err := statefulBlock0.Accept(); err != nil {
-		t.Fatal(err)
-	}
-
-	if err := statefulBlock1.Accept(); err != nil {
-		t.Fatal(err)
->>>>>>> f15849bd
 	}
 }